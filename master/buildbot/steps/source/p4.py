# This file is part of Buildbot.  Buildbot is free software: you can
# redistribute it and/or modify it under the terms of the GNU General Public
# License as published by the Free Software Foundation, version 2.
#
# This program is distributed in the hope that it will be useful, but WITHOUT
# ANY WARRANTY; without even the implied warranty of MERCHANTABILITY or FITNESS
# FOR A PARTICULAR PURPOSE.  See the GNU General Public License for more
# details.
#
# You should have received a copy of the GNU General Public License along with
# this program; if not, write to the Free Software Foundation, Inc., 51
# Franklin Street, Fifth Floor, Boston, MA 02110-1301 USA.
#
# Copyright Buildbot Team Members

import re
import xml.dom.minidom
import xml.parsers.expat
import os


from twisted.python import log
from twisted.internet import defer

from buildbot.process import buildstep
from buildbot.steps.source import Source
from zope.interface import implements
from buildbot.interfaces import BuildSlaveTooOldError, IRenderable
from buildbot.process.properties import Interpolate
from buildbot.config import ConfigErrors
from types import StringType


"""
Notes:
    see  for getting p4 command to output
    marshalled python dictionaries as output for commands
    """
    

#class P4(buildbot.steps.slave.CompositeStepMixin,Source):

class P4(Source):
    """Perform Perforce checkout/update operations."""

    name = 'p4'

    renderables = [ 'p4base', 'p4client','p4viewspec', 'p4branch' ]
    possible_modes = ('incremental', 'full')
    
    def __init__(self, mode='incremental',
                 method=None,p4base=None, p4branch=None,
                 p4port=None, p4user=None,
                 p4passwd=None, p4extra_views=[], p4line_end='local',
                 p4viewspec=None,
                 p4client=Interpolate('buildbot_%(prop:slavename)s_%(prop:buildername)s'),
                 p4bin='p4',
                  **kwargs):
        """
        @type  p4base: string
        @param p4base: A view into a perforce depot, typically
                       "//depot/proj/"
                       
        @type  p4branch: string
        @param p4branch: A single string, which is appended to the p4base as follows
                        "<p4base><p4branch>/..." 
                        to form the first line in the viewspec

        @type  p4extra_views: list of tuples
        @param p4extra_views: Extra views to be added to the client that is being used.

        @type  p4viewspec: list of tuples
        @param p4viewspec: This will override any p4branch, p4base, and/or p4extra_views
                           specified.  The viewspec will be an array of tuples as follows
                           [('//depot/main/','')]  yields a viewspec with just
                           //depot/main/... //<p4client>/...

        @type  p4port: string
        @param p4port: Specify the perforce server to connection in the format
                       <host>:<port>. Example "perforce.example.com:1666"

        @type  p4user: string
        @param p4user: The perforce user to run the command as.

        @type  p4passwd: string
        @param p4passwd: The password for the perforce user.

        @type  p4line_end: string
        @param p4line_end: value of the LineEnd client specification property

        @type  p4client: string
        @param p4client: The perforce client to use for this buildslave.
        """

        self.method = method
        self.mode   = mode
        self.p4branch = p4branch
        self.p4bin  = p4bin
        self.p4base = p4base
        self.p4port = p4port
        self.p4user = p4user
        self.p4passwd = p4passwd
        self.p4extra_views = p4extra_views
        self.p4viewspec = p4viewspec
        self.p4line_end = p4line_end
        self.p4client = p4client
        
        # needs fix in Interpolate: __repr__ to handle no args or kwargs.
#        log.msg(format="P4:__init__(): p4client:%(p4client)s",p4client=self.p4client)
#        print "P4:__init__(): p4client:%s"%p4client
        Source.__init__(self, **kwargs)
        
        self.addFactoryArguments(mode = mode,
                                 method = method,
                                 p4bin = p4bin,
                                 p4base = p4base,
                                 defaultBranch = p4branch,
                                 p4branch = p4branch,
                                 p4port = p4port,
                                 p4user = p4user,
                                 p4passwd = p4passwd,
                                 p4extra_views = p4extra_views,
                                 p4viewspec = p4viewspec,
                                 p4line_end = p4line_end,
                                 p4client = p4client,
                                 )
        self.p4client = p4client
        
        errors = []
        if self.mode not in self.possible_modes:
            errors.append("mode %s is not one of %s" % (self.mode, self.possible_modes))

        if not p4viewspec and p4base is None:
            errors.append("You must provide p4base or p4viewspec")
            
        if p4viewspec and (p4base or p4branch or p4extra_views):
            errors.append("Either provide p4viewspec or p4base and p4branch (and optionally p4extra_views")
            
        if p4viewspec and type(p4viewspec) is StringType:
            errors.append("p4viewspec must not be a string, and should be a sequence of 2 element sequences")
            
        if p4base and p4base.endswith('/'):
            errors.append('p4base should not end with a trailing /')
        
        if p4branch and p4branch.endswith('/'):
            errors.append('p4branch should not end with a training /')
            
        if (p4branch or p4extra_views) and not p4base:
            errors.append('If you specify either p4branch or p4extra_views you must also specify p4base')

        if errors:
            raise ConfigErrors(errors)

    def startVC(self, branch, revision, patch):

        log.msg('in startVC')
        self.revision = revision
        self.method = self._getMethod()
        self.stdio_log = self.addLog("stdio")

        d = self.checkP4()
        def checkInstall(p4Installed):
            if not p4Installed:
                raise BuildSlaveTooOldError("p4 is not installed on slave")
            return 0
        d.addCallback(checkInstall)

        if self.mode == 'full':
            d.addCallback(self.full)
        elif self.mode == 'incremental':
            d.addCallback(self.incremental)

        d.addCallback(self.parseGotRevision)
        d.addCallback(self.finish)
        d.addErrback(self.failed)
        return d

    
    @defer.inlineCallbacks
    def full(self, _):
        
        # First we need to create the client
        yield self._createClientSpec()
        
        # Then we need to sync the client
        if self.revision:
            log.msg("P4: full() sync command based on :base:%s changeset:%d",self.p4base,int(self.revision))
            yield self._dovccmd(['sync','%s...@%d'%(self.p4base,int(self.revision))], collectStdout=True)
        else:
            yield self._dovccmd(['sync'], collectStdout=True)

        log.msg("P4: full() sync command based on :base:%s changeset:%d",self.p4base,int(self.revision))

#
#        updatable = yield self._sourcedirIsUpdatable()
#        if not updatable:
#            # blow away the old (un-updatable) directory
#            yield self._rmdir(self.workdir)
#
#            # then do a checkout
#            checkout_cmd = ['checkout', self.repourl, '.']
#            if self.revision:
#                checkout_cmd.extend(["--revision", str(self.revision)])
#            yield self._dovccmd(checkout_cmd)


    @defer.inlineCallbacks
    def incremental(self, _):
        log.msg("P4:incremental()")
        updatable = yield self._sourcedirIsUpdatable()

        if not updatable:
            # blow away the old (un-updatable) directory
            # TODO: Figure out if this makes sense for perforce..
            # yield self._rmdir(self.workdir)
            
            # First we need to create the client
            yield self._createClientSpec()

            # and plan to do a checkout
            command = ['sync',]
        else:
            # otherwise, do an update
            command = ['sync',]

        if self.revision:
            command.extend(['%s...@%d'%(self.p4base,int(self.revision))])

        log.msg("P4:incremental() command:%s",command)
        yield self._dovccmd(command)



    def finish(self, res):
        d = defer.succeed(res)
        def _gotResults(results):
            self.setStatus(self.cmd, results)
            return results
        d.addCallback(_gotResults)
        d.addCallbacks(self.finished, self.checkDisconnect)
        return d

# Not used?
#    @defer.inlineCallbacks
#    def _rmdir(self, dir):
#        cmd = buildstep.RemoteCommand('rmdir',
#                {'dir': dir, 'logEnviron': self.logEnviron })
#        cmd.useLog(self.stdio_log, False)
#        yield self.runCommand(cmd)
#        if cmd.rc != 0:
#            raise buildstep.BuildStepFailed()
#        
#        # Pull comment says use: buildbot.steps.slave.CompositeStepMixin

    def _buildVCCommand(self,doCommand):
        assert doCommand, "No command specified"

        command = [self.p4bin,]

        if self.p4port:
            command.extend(['-p', self.p4port])
        if self.p4user:
            command.extend(['-u', self.p4user])
        if self.p4passwd:
            # Need to find out if there's a way to obfuscate this
            command.extend(['-P', self.p4passwd]) 
        if self.p4client:
            command.extend(['-c', self.p4client])
            
        command.extend(doCommand)
        
        command = [c.encode('utf-8') for c in command]
        return command


    def _dovccmd(self, command, collectStdout=False,initialStdin=None):
        command = self._buildVCCommand(command)

        log.msg("P4:_dovccmd():workdir->%s"%self.workdir)
        cmd = buildstep.RemoteShellCommand(self.workdir, command,
                                           env=self.env,
                                           logEnviron=self.logEnviron,
                                           collectStdout=collectStdout,
                                           initialStdin=initialStdin,)
        cmd.useLog(self.stdio_log, False)
<<<<<<< HEAD
        log.msg("P4:Starting p4 command : p4 %s" % (" ".join(command), ))
        log.msg("P4:Starting p4 command : p4 %s" % command)
=======
        log.msg("Starting p4 command : p4 %s" % (" ".join(command), ))
>>>>>>> f6696011

        d = self.runCommand(cmd)
        def evaluateCommand(cmd):
            if cmd.rc != 0:
                log.msg("P4:_dovccmd():Source step failed while running command %s" % cmd)
                raise buildstep.BuildStepFailed()
            if collectStdout:
                return cmd.stdout
            else:
                return cmd.rc
        d.addCallback(lambda _: evaluateCommand(cmd))
        return d

    def _getMethod(self):
        if self.method is not None and self.mode != 'incremental':
            return self.method
        elif self.mode == 'incremental':
            return None
        elif self.method is None and self.mode == 'full':
            return 'fresh'

    @defer.inlineCallbacks
    def _sourcedirIsUpdatable(self):
        # first, perform a stat to ensure that this is really an p4 directory
        cmd = buildstep.RemoteCommand('stat', {'file': self.workdir + '/.p4',
                                               'logEnviron': self.logEnviron,})
        cmd.useLog(self.stdio_log, False)
        yield self.runCommand(cmd)

        if cmd.rc != 0:
            defer.returnValue(False)
            return

        # then run 'p4 info' to check that the URL matches our repourl
        stdout = yield self._dovccmd(['info'], collectStdout=True)

        # extract the URL, handling whitespace carefully so that \r\n works
        # is a line terminator
        mo = re.search('^URL:\s*(.*?)\s*$', stdout, re.M)
        defer.returnValue(mo and mo.group(1) == self.repourl)
        return
    
       
    @defer.inlineCallbacks
    def _createClientSpec(self):
        builddir=self.getProperty('builddir')
        
        log.msg("P4:_createClientSpec() builddir:%s"%builddir)
        log.msg("P4:_createClientSpec() SELF.workdir:%s"%self.workdir)
        
        prop_dict=self.getProperties().asDict()
        prop_dict['p4client'] = self.p4client
        
        client_spec = ''
        client_spec += "Client: %s\n\n" % self.p4client
        client_spec += "Owner: %s\n\n" % self.p4user
        client_spec += "Description:\n\tCreated by %s\n\n" % self.p4user
        
        client_spec += "Root:\t%s\n\n" % os.path.join(builddir,self.workdir)
        client_spec += "Options:\tallwrite rmdir\n\n"
        if self.p4line_end:
            client_spec += "LineEnd:\t%s\n\n" % self.p4line_end
        else:
            client_spec += "LineEnd:\tlocal\n\n"

        # Setup a view
        client_spec += "View:\n"
        
        
        if self.p4viewspec:
            # uses only p4viewspec array of tuples to build view
            # If the user specifies a viewspec via an array of tuples then
            # Ignore any specified p4base,p4branch, and/or p4extra_views
            for k,v in self.p4viewspec:
                log.msg('P4:_createClientSpec():key:%s value:%s'%(k,v))
                client_spec += '\t%s... //%s/%s...\n'%(k,self.p4client,v)
        else:
            # Uses p4base, p4branch, p4extra_views
            client_spec += "\t%s" % (self.p4base)

            if self.p4branch:
                client_spec += "%s" % (self.p4branch)
            
            client_spec += "/... //%s/...\n" % (self.p4client)
                
            if self.p4extra_views:
                for k, v in self.p4extra_views:
                    client_spec += "\t%s/... //%s/%s/...\n" % (k, self.p4client, v)
                    
        client_spec = client_spec.encode('utf-8') # resolve unicode issues
        log.msg(client_spec)
        
        stdout = yield self._dovccmd(['client','-i'], collectStdout=True, initialStdin=client_spec)
        mo = re.search(r'Client (\S+) (.+)$',stdout,re.M)
        defer.returnValue(mo and (mo.group(2) == 'saved.' or mo.group(2) == 'not changed.'))


#    @defer.inlineCallbacks
    def parseGotRevision(self, _):
        command = self._buildVCCommand(['changes','-m1','#have'])
        
        cmd = buildstep.RemoteShellCommand(self.workdir, command,
                                           env=self.env,
                                           logEnviron=self.logEnviron,
                                           collectStdout=True)
        cmd.useLog(self.stdio_log, False)
        d = self.runCommand(cmd)
        def _setrev(_):
            stdout = cmd.stdout.strip()
            # Example output from p4 changes -m1 #have
            #     Change 212798 on 2012/04/13 by user@user-unix-bldng2 'change to pickup build'
            revision = stdout.split()[1]
            try:
                int(revision)
            except ValueError:
                msg =("p4.parseGotRevision unable to parse output "
                      "of 'p4 changes -m1 \"#have\"': '%s'" % stdout)
                log.msg(msg)
                raise buildstep.BuildStepFailed()

            log.msg("Got p4 revision %s" % (revision, ))
            self.updateSourceProperty('got_revision', revision)
            return 0
        d.addCallback(lambda _: _setrev(cmd.rc))
        return d

    def purge(self, ignore_ignores):
        """Delete everything that shown up on status."""
        command = ['sync', '#none']
        if ignore_ignores:
            command.append('--no-ignore')
        d = self._dovccmd(command, collectStdout=True)
        
        # add deferred to rm tree
        
        # then add defer to sync to revision
        return d


    def checkP4(self):
        cmd = buildstep.RemoteShellCommand(self.workdir, ['p4', '-V'],
                                           env=self.env,
                                           logEnviron=self.logEnviron)
        cmd.useLog(self.stdio_log, False)
        d = self.runCommand(cmd)
        def evaluate(cmd):
            if cmd.rc != 0:
                return False
            return True
        d.addCallback(lambda _: evaluate(cmd))
        return d

    def computeSourceRevision(self, changes):
        if not changes or None in [c.revision for c in changes]:
            return None
        lastChange = max([int(c.revision) for c in changes])
        return lastChange
    <|MERGE_RESOLUTION|>--- conflicted
+++ resolved
@@ -283,12 +283,7 @@
                                            collectStdout=collectStdout,
                                            initialStdin=initialStdin,)
         cmd.useLog(self.stdio_log, False)
-<<<<<<< HEAD
-        log.msg("P4:Starting p4 command : p4 %s" % (" ".join(command), ))
-        log.msg("P4:Starting p4 command : p4 %s" % command)
-=======
         log.msg("Starting p4 command : p4 %s" % (" ".join(command), ))
->>>>>>> f6696011
 
         d = self.runCommand(cmd)
         def evaluateCommand(cmd):
