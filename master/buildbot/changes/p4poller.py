--- conflicted
+++ resolved
@@ -145,13 +145,9 @@
         self.p4bin = p4bin
         self.split_file = split_file
         self.encoding = encoding
-<<<<<<< HEAD
         self.project = util.ascii2unicode(project)
-=======
-        self.project = project
         self.use_tickets = use_tickets
         self.ticket_login_interval = ticket_login_interval
->>>>>>> 416d5774
         self.server_tz = server_tz
 
         self._ticket_passwd = None
