# This file is part of Buildbot.  Buildbot is free software: you can
# redistribute it and/or modify it under the terms of the GNU General Public
# License as published by the Free Software Foundation, version 2.
#
# This program is distributed in the hope that it will be useful, but WITHOUT
# ANY WARRANTY; without even the implied warranty of MERCHANTABILITY or FITNESS
# FOR A PARTICULAR PURPOSE.  See the GNU General Public License for more
# details.
#
# You should have received a copy of the GNU General Public License along with
# this program; if not, write to the Free Software Foundation, Inc., 51
# Franklin Street, Fifth Floor, Boston, MA 02110-1301 USA.
#
# Copyright Buildbot Team Members

from __future__ import with_statement


# Based on the work of Dave Peticolas for the P4poll
# Changed to svn (using xml.dom.minidom) by Niklaus Giger
# Hacked beyond recognition by Brian Warner

from twisted.python import log
from twisted.internet import defer, utils

from buildbot import util
from buildbot.changes import base

import xml.dom.minidom
import os, urllib

# these split_file_* functions are available for use as values to the
# split_file= argument.
def split_file_alwaystrunk(path):
    return dict(path=path)

def split_file_branches(path):
    # turn "trunk/subdir/file.c" into (None, "subdir/file.c")
    # and "trunk/subdir/" into (None, "subdir/")
    # and "trunk/" into (None, "")
    # and "branches/1.5.x/subdir/file.c" into ("branches/1.5.x", "subdir/file.c")
    # and "branches/1.5.x/subdir/" into ("branches/1.5.x", "subdir/")
    # and "branches/1.5.x/" into ("branches/1.5.x", "")
    pieces = path.split('/')
    if len(pieces) > 1 and pieces[0] == 'trunk':
        return (None, '/'.join(pieces[1:]))
    elif len(pieces) > 2 and pieces[0] == 'branches':
        return ('/'.join(pieces[0:2]), '/'.join(pieces[2:]))
    else:
        return None

def split_file_projects_branches(path):
    # turn projectname/trunk/subdir/file.c into dict(project=projectname, branch=trunk, path=subdir/file.c)
    if not "/" in path:
        return None
    project, path = path.split("/", 1)
    f = split_file_branches(path)
    if f:
        info = dict(project=project, path=f[1])
        if f[0]:
            info['branch'] = f[0]
        return info
    return f

class SVNPoller(base.PollingChangeSource, util.ComparableMixin):
    """
    Poll a Subversion repository for changes and submit them to the change
    master.
    """

    compare_attrs = ("svnurl", "split_file",
                     "svnuser", "svnpasswd", "project",
                     "pollInterval", "histmax",
                     "svnbin", "category", "cachepath")

    parent = None # filled in when we're added
    last_change = None
    loop = None

    def __init__(self, svnurl, split_file=None,
                 svnuser=None, svnpasswd=None,
                 pollInterval=10*60, histmax=100,
                 svnbin='svn', revlinktmpl='', category=None, 
                 project='', cachepath=None, pollinterval=-2,
                 extra_args=None, name=None):

        # for backward compatibility; the parameter used to be spelled with 'i'
        if pollinterval != -2:
            pollInterval = pollinterval

        if name is None:
            name = svnurl

        base.PollingChangeSource.__init__(self, name=name, pollInterval=pollInterval)

        if svnurl.endswith("/"):
            svnurl = svnurl[:-1] # strip the trailing slash
        self.svnurl = svnurl
        self.extra_args = extra_args
        self.split_file = split_file or split_file_alwaystrunk
        self.svnuser = svnuser
        self.svnpasswd = svnpasswd

        self.revlinktmpl = revlinktmpl

        self.environ = os.environ.copy() # include environment variables
                                         # required for ssh-agent auth

        self.svnbin = svnbin
        self.histmax = histmax
        self._prefix = None
        self.category = util.ascii2unicode(category)
        self.project = util.ascii2unicode(project)

        self.cachepath = cachepath
        if self.cachepath and os.path.exists(self.cachepath):
            try:
                with open(self.cachepath, "r") as f:
                    self.last_change = int(f.read().strip())
                    log.msg("SVNPoller: SVNPoller(%s) setting last_change to %s" % (self.svnurl, self.last_change))
                # try writing it, too
                with open(self.cachepath, "w") as f:
                    f.write(str(self.last_change))
            except:
                self.cachepath = None
                log.msg(("SVNPoller: SVNPoller(%s) cache file corrupt or unwriteable; " +
                        "skipping and not using") % self.svnurl)
                log.err()

    def describe(self):
        return "SVNPoller: watching %s" % self.svnurl

    def poll(self):
        # Our return value is only used for unit testing.

        # we need to figure out the repository root, so we can figure out
        # repository-relative pathnames later. Each SVNURL is in the form
        # (ROOT)/(PROJECT)/(BRANCH)/(FILEPATH), where (ROOT) is something
        # like svn://svn.twistedmatrix.com/svn/Twisted (i.e. there is a
        # physical repository at /svn/Twisted on that host), (PROJECT) is
        # something like Projects/Twisted (i.e. within the repository's
        # internal namespace, everything under Projects/Twisted/ has
        # something to do with Twisted, but these directory names do not
        # actually appear on the repository host), (BRANCH) is something like
        # "trunk" or "branches/2.0.x", and (FILEPATH) is a tree-relative
        # filename like "twisted/internet/defer.py".

        # our self.svnurl attribute contains (ROOT)/(PROJECT) combined
        # together in a way that we can't separate without svn's help. If the
        # user is not using the split_file= argument, then self.svnurl might
        # be (ROOT)/(PROJECT)/(BRANCH) . In any case, the filenames we will
        # get back from 'svn log' will be of the form
        # (PROJECT)/(BRANCH)/(FILEPATH), but we want to be able to remove
        # that (PROJECT) prefix from them. To do this without requiring the
        # user to tell us how svnurl is split into ROOT and PROJECT, we do an
        # 'svn info --xml' command at startup. This command will include a
        # <root> element that tells us ROOT. We then strip this prefix from
        # self.svnurl to determine PROJECT, and then later we strip the
        # PROJECT prefix from the filenames reported by 'svn log --xml' to
        # get a (BRANCH)/(FILEPATH) that can be passed to split_file() to
        # turn into separate BRANCH and FILEPATH values.

        # whew.

        if self.project:
            log.msg("SVNPoller: polling " + self.project)
        else:
            log.msg("SVNPoller: polling")

        d = defer.succeed(None)
        if not self._prefix:
            d.addCallback(lambda _ : self.get_prefix())
            def set_prefix(prefix):
                self._prefix = prefix
            d.addCallback(set_prefix)

        d.addCallback(self.get_logs)
        d.addCallback(self.parse_logs)
        d.addCallback(self.get_new_logentries)
        d.addCallback(self.create_changes)
        d.addCallback(self.submit_changes)
        d.addCallback(self.finished_ok)
        d.addErrback(log.err, 'SVNPoller: Error in  while polling') # eat errors
        return d

    def getProcessOutput(self, args):
        # this exists so we can override it during the unit tests
        d = utils.getProcessOutput(self.svnbin, args, self.environ)
        return d

    def get_prefix(self):
        args = ["info", "--xml", "--non-interactive", self.svnurl]
        if self.svnuser:
            args.extend(["--username=%s" % self.svnuser])
        if self.svnpasswd:
            args.extend(["--password=%s" % self.svnpasswd])
        if self.extra_args:
            args.extend(self.extra_args)
        d = self.getProcessOutput(args)
        def determine_prefix(output):
            try:
                doc = xml.dom.minidom.parseString(output)
            except xml.parsers.expat.ExpatError:
                log.msg("SVNPoller: SVNPoller.get_prefix: ExpatError in '%s'"
                        % output)
                raise
            rootnodes = doc.getElementsByTagName("root")
            if not rootnodes:
                # this happens if the URL we gave was already the root. In this
                # case, our prefix is empty.
                self._prefix = ""
                return self._prefix
            rootnode = rootnodes[0]
            root = "".join([c.data for c in rootnode.childNodes])
            # root will be a unicode string
            if not self.svnurl.startswith(root):
                log.msg(format="svnurl='%(svnurl)s' doesn't start with <root>='%(root)s'",
                        svnurl=self.svnurl, root=root)
                raise RuntimeError("Can't handle redirected svn connections!? "
                        "This shouldn't happen.")
            prefix = self.svnurl[len(root):]
            if prefix.startswith("/"):
                prefix = prefix[1:]
            log.msg("SVNPoller: svnurl=%s, root=%s, so prefix=%s" %
                    (self.svnurl, root, prefix))
            return prefix
        d.addCallback(determine_prefix)
        return d

    def get_logs(self, _):
        args = []
        args.extend(["log", "--xml", "--verbose", "--non-interactive"])
        if self.svnuser:
            args.extend(["--username=%s" % self.svnuser])
        if self.svnpasswd:
            args.extend(["--password=%s" % self.svnpasswd])
        if self.extra_args:
            args.extend(self.extra_args)
        args.extend(["--limit=%d" % (self.histmax), self.svnurl])
        d = self.getProcessOutput(args)
        return d

    def parse_logs(self, output):
        # parse the XML output, return a list of <logentry> nodes
        try:
            doc = xml.dom.minidom.parseString(output)
        except xml.parsers.expat.ExpatError:
            log.msg("SVNPoller: SVNPoller.parse_logs: ExpatError in '%s'" % output)
            raise
        logentries = doc.getElementsByTagName("logentry")
        return logentries


    def get_new_logentries(self, logentries):
        last_change = old_last_change = self.last_change

        # given a list of logentries, calculate new_last_change, and
        # new_logentries, where new_logentries contains only the ones after
        # last_change

        new_last_change = None
        new_logentries = []
        if logentries:
            new_last_change = int(logentries[0].getAttribute("revision"))

            if last_change is None:
                # if this is the first time we've been run, ignore any changes
                # that occurred before now. This prevents a build at every
                # startup.
                log.msg('SVNPoller: starting at change %s' % new_last_change)
            elif last_change == new_last_change:
                # an unmodified repository will hit this case
                log.msg('SVNPoller: no changes')
            else:
                for el in logentries:
                    if last_change == int(el.getAttribute("revision")):
                        break
                    new_logentries.append(el)
                new_logentries.reverse() # return oldest first

        self.last_change = new_last_change
        log.msg('SVNPoller: _process_changes %s .. %s' %
                (old_last_change, new_last_change))
        return new_logentries


    def _get_text(self, element, tag_name):
        try:
            child_nodes = element.getElementsByTagName(tag_name)[0].childNodes
            text = "".join([t.data for t in child_nodes])
        except:
            text = "<unknown>"
        return text

    def _transform_path(self, path):
        if not path.startswith(self._prefix):
            log.msg(format="SVNPoller: ignoring path '%(path)s' which doesn't"
                    "start with prefix '%(prefix)s'",
                    path=path, prefix=self._prefix)
            return
        relative_path = path[len(self._prefix):]
        if relative_path.startswith("/"):
            relative_path = relative_path[1:]
        where = self.split_file(relative_path)
        # 'where' is either None, (branch, final_path) or a dict
        if not where:
            return
        if isinstance(where, tuple):
            where = dict(branch=where[0], path=where[1])
        return where

    def create_changes(self, new_logentries):
        changes = []

        for el in new_logentries:
            revision = unicode(el.getAttribute("revision"))

            revlink=u''

            if self.revlinktmpl and revision:
                revlink = self.revlinktmpl % urllib.quote_plus(revision)
                revlink = unicode(revlink)

            log.msg("Adding change revision %s" % (revision,))
            author   = self._get_text(el, "author")
            comments = self._get_text(el, "msg")
            # there is a "date" field, but it provides localtime in the
            # repository's timezone, whereas we care about buildmaster's
            # localtime (since this will get used to position the boxes on
            # the Waterfall display, etc). So ignore the date field, and
            # addChange will fill in with the current time
            branches = {}
            try:
                pathlist = el.getElementsByTagName("paths")[0]
            except IndexError: # weird, we got an empty revision
                log.msg("ignoring commit with no paths")
                continue

            for p in pathlist.getElementsByTagName("path"):
                kind = p.getAttribute("kind")
                action = p.getAttribute("action")
                path = "".join([t.data for t in p.childNodes])
<<<<<<< HEAD
=======
                # the rest of buildbot is certainly not yet ready to handle
                # unicode filenames, because they get put in RemoteCommands
                # which get sent via PB to the buildslave, and PB doesn't
                # handle unicode.
>>>>>>> 4a6c106d
                path = path.encode("ascii")
                if path.startswith("/"):
                    path = path[1:]
                if kind == "dir" and not path.endswith("/"):
                    path += "/"
                where = self._transform_path(path)

                # if 'where' is None, the file was outside any project that
                # we care about and we should ignore it
                if where:
                    branch = where.get("branch", None)
                    filename = where["path"]
                    if not branch in branches:
                        branches[branch] = { 'files': [], 'number_of_directories': 0}
                    if filename == "":
                        # root directory of branch
                        branches[branch]['files'].append(filename)
                        branches[branch]['number_of_directories'] += 1
                    elif filename.endswith("/"):
                        # subdirectory of branch
                        branches[branch]['files'].append(filename[:-1])
                        branches[branch]['number_of_directories'] += 1
                    else:
                        branches[branch]['files'].append(filename)

                    if not branches[branch].has_key('action'):
                        branches[branch]['action'] = action

                    for key in ("repository", "project", "codebase"):
                        if key in where:
                            branches[branch][key] = where[key]

            for branch in branches.keys():
                action = branches[branch]['action']
                files  = branches[branch]['files']

                number_of_directories_changed = branches[branch]['number_of_directories']
                number_of_files_changed = len(files)

                if action == u'D' and number_of_directories_changed == 1 and number_of_files_changed == 1 and files[0] == '':
                    log.msg("Ignoring deletion of branch '%s'" % branch)
                else:
                    chdict = dict(
                        author=author,
                        # weakly assume filenames are utf-8
                        files=[ f.decode('utf-8', 'replace') for f in files ],
                        comments=comments,
                        revision=revision,
                        branch=util.ascii2unicode(branch),
                        revlink=revlink,
                        category=self.category,
                        repository=util.ascii2unicode(
                                branches[branch].get('repository', self.svnurl)),
                        project=util.ascii2unicode(
                                branches[branch].get('project', self.project)),
                        codebase=util.ascii2unicode(
                                branches[branch].get('codebase', None)))
                    changes.append(chdict)

        return changes

    @defer.inlineCallbacks
    def submit_changes(self, changes):
        for chdict in changes:
            yield self.master.data.updates.addChange(src=u'svn', **chdict)

    def finished_ok(self, res):
        if self.cachepath:
            with open(self.cachepath, "w") as f:
                f.write(str(self.last_change))

        log.msg("SVNPoller: finished polling %s" % res)
        return res<|MERGE_RESOLUTION|>--- conflicted
+++ resolved
@@ -340,13 +340,6 @@
                 kind = p.getAttribute("kind")
                 action = p.getAttribute("action")
                 path = "".join([t.data for t in p.childNodes])
-<<<<<<< HEAD
-=======
-                # the rest of buildbot is certainly not yet ready to handle
-                # unicode filenames, because they get put in RemoteCommands
-                # which get sent via PB to the buildslave, and PB doesn't
-                # handle unicode.
->>>>>>> 4a6c106d
                 path = path.encode("ascii")
                 if path.startswith("/"):
                     path = path[1:]
