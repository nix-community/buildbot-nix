--- conflicted
+++ resolved
@@ -188,8 +188,9 @@
                           categories=['fast', 'slow'], builders=['a', 'b'])
 
     def test_init_warns_notifier_mode_all_in_iter(self):
-        self.assertRaisesConfigError("mode 'all' is not valid in an iterator and must be passed in as a separate string",
-                                     lambda: MailNotifier('from@example.org', mode=['all']))
+        self.assertRaisesConfigError(
+            "mode 'all' is not valid in an iterator and must be passed in as a separate string",
+            lambda: MailNotifier('from@example.org', mode=['all']))
 
     def test_builderAdded_ignores_unspecified_categories(self):
         mn = MailNotifier('from@example.org', categories=['fast'])
@@ -219,7 +220,8 @@
         build = FakeBuildStatus()
         build.builder = Mock()
 
-        self.assertEqual(None, mn.buildFinished('dummyBuilder', build, SUCCESS))
+        self.assertEqual(
+            None, mn.buildFinished('dummyBuilder', build, SUCCESS))
 
     def test_buildsetComplete_sends_email(self):
         fakeBuildMessage = Mock()
@@ -276,9 +278,8 @@
         mn.buildMessageDict.return_value = {"body": "body", "type": "text",
                                             "subject": "subject"}
 
-<<<<<<< HEAD
-        d = mn._buildset_complete_cb('buildset.99.complete',
-                                     dict(bsid=99, result=FAILURE))
+        d = mn._buildsetComplete('buildset.99.complete',
+                                 dict(bsid=99, result=FAILURE))
 
         @d.addCallback
         def check(_):
@@ -286,11 +287,6 @@
                 "(whole buildset)",
                 [build1, build2], SUCCESS)
         return d
-=======
-        mn._buildsetComplete(99, FAILURE)
-        fakeBuildMessage.assert_called_with("(whole buildset)",
-                                            [build1, build2], SUCCESS)
->>>>>>> 2d0f8e83
 
     def test_buildsetComplete_doesnt_send_email(self):
         fakeBuildMessage = Mock()
@@ -340,18 +336,13 @@
         mn.buildMessageDict.return_value = {"body": "body", "type": "text",
                                             "subject": "subject"}
 
-<<<<<<< HEAD
-        d = mn._buildset_complete_cb('buildset.99.complete',
-                                     dict(bsid=99, result=FAILURE))
+        d = mn._buildsetComplete('buildset.99.complete',
+                                 dict(bsid=99, result=FAILURE))
 
         @d.addCallback
         def check(_):
             self.assertFalse(fakeBuildMessage.called)
         return d
-=======
-        mn._buildsetComplete(99, FAILURE)
-        self.assertFalse(fakeBuildMessage.called)
->>>>>>> 2d0f8e83
 
     def test_getCustomMesgData_multiple_sourcestamps(self):
         self.passedAttrs = {}
@@ -415,19 +406,18 @@
         ss2 = FakeSource(revision='222333', codebase='testlib2')
         build.getSourceStamps.return_value = [ss1, ss2]
 
-<<<<<<< HEAD
-        d = mn._buildset_complete_cb('buildset.99.complete',
-                                     dict(bsid=99, result=FAILURE))
-=======
-        mn._buildsetComplete(99, FAILURE)
->>>>>>> 2d0f8e83
+        d = mn._buildsetComplete('buildset.99.complete',
+                                 dict(bsid=99, result=FAILURE))
 
         @d.addCallback
         def check(_):
-            self.assertTrue('revision' in self.passedAttrs, "No revision entry found in attrs")
+            self.assertTrue('revision' in self.passedAttrs,
+                            "No revision entry found in attrs")
             self.assertTrue(isinstance(self.passedAttrs['revision'], dict))
-            self.assertEqual(self.passedAttrs['revision']['testlib1'], '111222')
-            self.assertEqual(self.passedAttrs['revision']['testlib2'], '222333')
+            self.assertEqual(
+                self.passedAttrs['revision']['testlib1'], '111222')
+            self.assertEqual(
+                self.passedAttrs['revision']['testlib2'], '222333')
         return d
 
     def test_getCustomMesgData_single_sourcestamp(self):
@@ -491,18 +481,16 @@
         ss1 = FakeSource(revision='111222', codebase='testlib1')
         build.getSourceStamps.return_value = [ss1]
 
-<<<<<<< HEAD
-        d = mn._buildset_complete_cb('buildset.99.complete',
-                                     dict(bsid=99, result=FAILURE))
-=======
-        mn._buildsetComplete(99, FAILURE)
->>>>>>> 2d0f8e83
+        d = mn._buildsetComplete('buildset.99.complete',
+                                 dict(bsid=99, result=FAILURE))
 
         @d.addCallback
         def check(_):
-            self.assertTrue('builderName' in self.passedAttrs, "No builderName entry found in attrs")
+            self.assertTrue('builderName' in self.passedAttrs,
+                            "No builderName entry found in attrs")
             self.assertEqual(self.passedAttrs['builderName'], 'Builder')
-            self.assertTrue('revision' in self.passedAttrs, "No revision entry found in attrs")
+            self.assertTrue('revision' in self.passedAttrs,
+                            "No revision entry found in attrs")
             self.assertTrue(isinstance(self.passedAttrs['revision'], str))
             self.assertEqual(self.passedAttrs['revision'], '111222')
         return d
@@ -514,7 +502,8 @@
         build.builder = Mock()
         build.builder.category = 'slow'
 
-        self.assertEqual(None, mn.buildFinished('dummyBuilder', build, SUCCESS))
+        self.assertEqual(
+            None, mn.buildFinished('dummyBuilder', build, SUCCESS))
 
     def run_simple_test_sends_email_for_mode(self, mode, result):
         mock_method = Mock()
@@ -601,21 +590,24 @@
 
         build = FakeBuildStatus(name="build")
 
-        self.assertEqual(None, mn.buildFinished('dummyBuilder', build, SUCCESS))
+        self.assertEqual(
+            None, mn.buildFinished('dummyBuilder', build, SUCCESS))
 
     def test_buildFinished_mode_passing_ignores_failed_build(self):
         mn = MailNotifier('from@example.org', mode=("passing",))
 
         build = FakeBuildStatus(name="build")
 
-        self.assertEqual(None, mn.buildFinished('dummyBuilder', build, FAILURE))
+        self.assertEqual(
+            None, mn.buildFinished('dummyBuilder', build, FAILURE))
 
     def test_buildFinished_mode_problem_ignores_successful_build(self):
         mn = MailNotifier('from@example.org', mode=("problem",))
 
         build = FakeBuildStatus(name="build")
 
-        self.assertEqual(None, mn.buildFinished('dummyBuilder', build, SUCCESS))
+        self.assertEqual(
+            None, mn.buildFinished('dummyBuilder', build, SUCCESS))
 
     def test_buildFinished_mode_problem_ignores_two_failed_builds_in_sequence(self):
         mn = MailNotifier('from@example.org', mode=("problem",))
@@ -625,7 +617,8 @@
         build.getPreviousBuild.return_value = old_build
         old_build.getResults.return_value = FAILURE
 
-        self.assertEqual(None, mn.buildFinished('dummyBuilder', build, FAILURE))
+        self.assertEqual(
+            None, mn.buildFinished('dummyBuilder', build, FAILURE))
 
     def test_buildFinished_mode_change_ignores_first_build(self):
         mn = MailNotifier('from@example.org', mode=("change",))
@@ -633,8 +626,10 @@
         build = FakeBuildStatus(name="build")
         build.getPreviousBuild.return_value = None
 
-        self.assertEqual(None, mn.buildFinished('dummyBuilder', build, FAILURE))
-        self.assertEqual(None, mn.buildFinished('dummyBuilder', build, SUCCESS))
+        self.assertEqual(
+            None, mn.buildFinished('dummyBuilder', build, FAILURE))
+        self.assertEqual(
+            None, mn.buildFinished('dummyBuilder', build, SUCCESS))
 
     def test_buildFinished_mode_change_ignores_same_result_in_sequence(self):
         mn = MailNotifier('from@example.org', mode=("change",))
@@ -649,8 +644,10 @@
         build2.getPreviousBuild.return_value = old_build2
         old_build2.getResults.return_value = SUCCESS
 
-        self.assertEqual(None, mn.buildFinished('dummyBuilder', build, FAILURE))
-        self.assertEqual(None, mn.buildFinished('dummyBuilder', build2, SUCCESS))
+        self.assertEqual(
+            None, mn.buildFinished('dummyBuilder', build, FAILURE))
+        self.assertEqual(
+            None, mn.buildFinished('dummyBuilder', build2, SUCCESS))
 
     def test_buildMessage_addLogs(self):
         mn = MailNotifier('from@example.org', mode=("change",), addLogs=True)
@@ -915,7 +912,8 @@
     def test_invalid_email(self):
         for invalid in ['@', 'foo', 'foo@', '@example.com', 'foo@invalid',
                         'foobar@ex+ample.com',        # + in domain part
-                        'foo bar@example.net',        # whitespace in local part
+                        # whitespace in local part
+                        'foo bar@example.net',
                         'Foo\nBar <foo@example.org>',  # newline in name
                         'test@example..invalid']:     # empty label (..)
             self.assertRaises(
@@ -1166,10 +1164,13 @@
 
         # patch private functions
         self.patch(mail, "_defaultMessageIntro", Mock(return_value="intro"))
-        self.patch(mail, "_defaultMessageProjects", Mock(return_value="project"))
+        self.patch(mail, "_defaultMessageProjects",
+                   Mock(return_value="project"))
         self.patch(mail, "_defaultMessageURLs", Mock(return_value="\nurl\n"))
-        self.patch(mail, "_defaultMessageSourceStamps", Mock(return_value="source-stamp"))
-        self.patch(mail, "_defaultMessageSummary", Mock(return_value="summary"))
+        self.patch(mail, "_defaultMessageSourceStamps",
+                   Mock(return_value="source-stamp"))
+        self.patch(mail, "_defaultMessageSummary",
+                   Mock(return_value="summary"))
 
         # set-up mock build
         build = Mock()
