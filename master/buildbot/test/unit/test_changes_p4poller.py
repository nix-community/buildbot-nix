# This file is part of Buildbot.  Buildbot is free software: you can
# redistribute it and/or modify it under the terms of the GNU General Public
# License as published by the Free Software Foundation, version 2.
#
# This program is distributed in the hope that it will be useful, but WITHOUT
# ANY WARRANTY; without even the implied warranty of MERCHANTABILITY or FITNESS
# FOR A PARTICULAR PURPOSE.  See the GNU General Public License for more
# details.
#
# You should have received a copy of the GNU General Public License along with
# this program; if not, write to the Free Software Foundation, Inc., 51
# Franklin Street, Fifth Floor, Boston, MA 02110-1301 USA.
#
# Copyright Buildbot Team Members

import datetime

from buildbot.changes.p4poller import P4PollerError
from buildbot.changes.p4poller import P4Source
from buildbot.changes.p4poller import get_simple_split
from buildbot.test.util import changesource
from buildbot.test.util import gpo
<<<<<<< HEAD
from buildbot.util import datetime2epoch
=======
from twisted.internet import error
from twisted.internet import reactor
from twisted.python import failure
>>>>>>> 416d5774
from twisted.trial import unittest

first_p4changes = \
    """Change 1 on 2006/04/13 by slamb@testclient 'first rev'
"""

second_p4changes = \
    """Change 3 on 2006/04/13 by bob@testclient 'short desc truncated'
Change 2 on 2006/04/13 by slamb@testclient 'bar'
"""

third_p4changes = \
    """Change 5 on 2006/04/13 by mpatel@testclient 'first rev'
"""

change_4_log = \
    """Change 4 by mpatel@testclient on 2006/04/13 21:55:39

\tshort desc truncated because this is a long description.
"""

change_3_log = \
    u"""Change 3 by bob@testclient on 2006/04/13 21:51:39

\tshort desc truncated because this is a long description.
    ASDF-GUI-P3-\u2018Upgrade Icon\u2019 disappears sometimes.
"""

change_2_log = \
    """Change 2 by slamb@testclient on 2006/04/13 21:46:23

\tcreation
"""

p4change = {
    3: change_3_log +
    """Affected files ...

... //depot/myproject/branch_b/branch_b_file#1 add
... //depot/myproject/branch_b/whatbranch#1 branch
... //depot/myproject/branch_c/whatbranch#1 branch
""",
    2: change_2_log +
    """Affected files ...

... //depot/myproject/trunk/whatbranch#1 add
... //depot/otherproject/trunk/something#1 add
""",
    5: change_4_log +
    """Affected files ...

... //depot/myproject/branch_b/branch_b_file#1 add
... //depot/myproject/branch_b#75 edit
... //depot/myproject/branch_c/branch_c_file#1 add
""",
}


class TestP4Poller(changesource.ChangeSourceMixin,
                   gpo.GetProcessOutputMixin,
                   unittest.TestCase):

    def setUp(self):
        self.setUpGetProcessOutput()
        return self.setUpChangeSource()

    def tearDown(self):
        return self.tearDownChangeSource()

    def add_p4_describe_result(self, number, result):
        self.expectCommands(
            gpo.Expect('p4', 'describe', '-s', str(number)).stdout(result))

    def makeTime(self, timestring):
        datefmt = '%Y/%m/%d %H:%M:%S'
        when = datetime.datetime.strptime(timestring, datefmt)
        return when

    # tests

    def test_describe(self):
        self.attachChangeSource(
            P4Source(p4port=None, p4user=None,
                     p4base='//depot/myproject/',
                     split_file=lambda x: x.split('/', 1)))
        self.assertSubstring("p4source", self.changesource.describe())

    def test_name(self):
        # no name:
        cs1 = P4Source(p4port=None, p4user=None,
                       p4base='//depot/myproject/',
                       split_file=lambda x: x.split('/', 1))
        self.assertEqual("P4Source:None://depot/myproject/", cs1.name)

        # explicit name:
        cs2 = P4Source(p4port=None, p4user=None, name='MyName',
                       p4base='//depot/myproject/',
                       split_file=lambda x: x.split('/', 1))
        self.assertEqual("MyName", cs2.name)

    def do_test_poll_successful(self, **kwargs):
        encoding = kwargs.get('encoding', 'utf8')
        self.attachChangeSource(
            P4Source(p4port=None, p4user=None,
                     p4base='//depot/myproject/',
                     split_file=lambda x: x.split('/', 1),
                     **kwargs))
        self.expectCommands(
            gpo.Expect('p4', 'changes', '-m', '1', '//depot/myproject/...').stdout(first_p4changes),
            gpo.Expect('p4', 'changes', '//depot/myproject/...@2,now').stdout(second_p4changes),
        )
        encoded_p4change = p4change.copy()
        encoded_p4change[3] = encoded_p4change[3].encode(encoding)
        self.add_p4_describe_result(2, encoded_p4change[2])
        self.add_p4_describe_result(3, encoded_p4change[3])

        # The first time, it just learns the change to start at.
        self.assert_(self.changesource.last_change is None)
        d = self.changesource.poll()

        def check_first_check(_):
            self.assertEquals(self.master.data.updates.changesAdded, [])
            self.assertEquals(self.changesource.last_change, 1)
        d.addCallback(check_first_check)

        # Subsequent times, it returns Change objects for new changes.
        d.addCallback(lambda _: self.changesource.poll())

        def check_second_check(res):

            # when_timestamp is converted from a local time spec, so just
            # replicate that here
            when1 = self.makeTime("2006/04/13 21:46:23")
            when2 = self.makeTime("2006/04/13 21:51:39")

            # these two can happen in either order, since they're from the same
            # perforce change.
            changesAdded = self.master.data.updates.changesAdded
            if changesAdded[1]['branch'] == 'branch_c':
                changesAdded[1:] = reversed(changesAdded[1:])
            self.assertEqual(self.master.data.updates.changesAdded, [{
                'author': u'slamb',
                'branch': u'trunk',
                'category': None,
                'codebase': None,
                'comments': u'Change 2 by slamb@testclient on 2006/04/13 21:46:23\n\n\tcreation\n',
                'files': [u'whatbranch'],
                'project': '',
                'properties': {},
                'repository': '',
                'revision': '2',
                'revlink': '',
                'src': None,
                'when_timestamp': datetime2epoch(when1),
            }, {
                'author': u'bob',
                'branch': u'branch_b',
                'category': None,
                'codebase': None,
                'comments': u'Change 3 by bob@testclient on 2006/04/13 21:51:39\n\n\tshort desc truncated because this is a long description.\n    ASDF-GUI-P3-\u2018Upgrade Icon\u2019 disappears sometimes.\n',
                'files': [u'branch_b_file', u'whatbranch'],
                'project': '',
                'properties': {},
                'repository': '',
                'revision': '3',
                'revlink': '',
                'src': None,
                'when_timestamp': datetime2epoch(when2),
            }, {
                'author': u'bob',
                'branch': u'branch_c',
                'category': None,
                'codebase': None,
                'comments': u'Change 3 by bob@testclient on 2006/04/13 21:51:39\n\n\tshort desc truncated because this is a long description.\n    ASDF-GUI-P3-\u2018Upgrade Icon\u2019 disappears sometimes.\n',
                'files': [u'whatbranch'],
                'project': '',
                'properties': {},
                'repository': '',
                'revision': '3',
                'revlink': '',
                'src': None,
                'when_timestamp': datetime2epoch(when2),
            }])
            self.assertAllCommandsRan()
        d.addCallback(check_second_check)
        return d

    def test_poll_successful_default_encoding(self):
        return self.do_test_poll_successful()

    def test_poll_successful_macroman_encoding(self):
        return self.do_test_poll_successful(encoding='macroman')

    def test_poll_failed_changes(self):
        self.attachChangeSource(
            P4Source(p4port=None, p4user=None,
                     p4base='//depot/myproject/',
                     split_file=lambda x: x.split('/', 1)))
        self.expectCommands(
            gpo.Expect('p4', 'changes', '-m', '1', '//depot/myproject/...').stdout('Perforce client error:\n...'))

        # call _poll, so we can catch the failure
        d = self.changesource._poll()
        return self.assertFailure(d, P4PollerError)

    def test_poll_failed_describe(self):
        self.attachChangeSource(
            P4Source(p4port=None, p4user=None,
                     p4base='//depot/myproject/',
                     split_file=lambda x: x.split('/', 1)))
        self.expectCommands(
            gpo.Expect('p4', 'changes', '//depot/myproject/...@3,now').stdout(second_p4changes),
        )
        self.add_p4_describe_result(2, p4change[2])
        self.add_p4_describe_result(3, 'Perforce client error:\n...')

        self.changesource.last_change = 2  # tell poll() that it's already been called once

        # call _poll, so we can catch the failure
        d = self.changesource._poll()
        self.assertFailure(d, P4PollerError)

        @d.addCallback
        def check(_):
            # check that 2 was processed OK
            self.assertEquals(self.changesource.last_change, 2)
            self.assertAllCommandsRan()
        return d

    def test_acquire_ticket_auth(self):
        self.attachChangeSource(
            P4Source(p4port=None, p4user=None, p4passwd='pass',
                     p4base='//depot/myproject/',
                     split_file=lambda x: x.split('/', 1),
                     use_tickets=True))
        self.expectCommands(
            gpo.Expect('p4', '-P', 'TICKET_ID_GOES_HERE',
                       'changes', '-m', '1', '//depot/myproject/...').stdout(first_p4changes)
        )

        class FakeTransport:

            def __init__(self):
                self.msg = None

            def write(self, msg):
                self.msg = msg

            def closeStdin(self):
                pass

        transport = FakeTransport()

        def spawnProcess(pp, cmd, argv, env):  # p4poller uses only those arguments at the moment
            self.assertEqual([cmd, argv],
                             ['p4', ['p4', 'login', '-p']])
            pp.makeConnection(transport)
            self.assertEqual('pass\n', transport.msg)
            pp.outReceived('Enter password:\nTICKET_ID_GOES_HERE\n')
            so = error.ProcessDone(None)
            pp.processEnded(failure.Failure(so))
        self.patch(reactor, 'spawnProcess', spawnProcess)

        d = self.changesource.poll()

        def check_ticket_passwd(_):
            self.assertEquals(self.changesource._ticket_passwd, 'TICKET_ID_GOES_HERE')
        d.addCallback(check_ticket_passwd)
        return d

    def test_poll_split_file(self):
        """Make sure split file works on branch only changes"""
        self.attachChangeSource(
            P4Source(p4port=None, p4user=None,
                     p4base='//depot/myproject/',
                     split_file=get_simple_split))
        self.expectCommands(
            gpo.Expect('p4', 'changes', '//depot/myproject/...@51,now').stdout(third_p4changes),
        )
        self.add_p4_describe_result(5, p4change[5])

        self.changesource.last_change = 50
        d = self.changesource.poll()

        def check(res):
            # when_timestamp is converted from a local time spec, so just
            # replicate that here
            when = self.makeTime("2006/04/13 21:55:39")

            self.assertEqual(self.master.data.updates.changesAdded, [{
                'author': u'mpatel',
                'branch': u'branch_c',
                'category': None,
                'codebase': None,
                'comments': u'Change 4 by mpatel@testclient on 2006/04/13 21:55:39\n\n\tshort desc truncated because this is a long description.\n',
                'files': [u'branch_c_file'],
                'project': '',
                'properties': {},
                'repository': '',
                'revision': '5',
                'revlink': '',
                'src': None,
                'when_timestamp': datetime2epoch(when),
            }, {
                'author': u'mpatel',
                'branch': u'branch_b',
                'category': None,
                'codebase': None,
                'comments': u'Change 4 by mpatel@testclient on 2006/04/13 21:55:39\n\n\tshort desc truncated because this is a long description.\n',
                'files': [u'branch_b_file'],
                'project': '',
                'properties': {},
                'repository': '',
                'revision': '5',
                'revlink': '',
                'src': None,
                'when_timestamp': datetime2epoch(when),
            }])
            self.assertEquals(self.changesource.last_change, 5)
            self.assertAllCommandsRan()
        d.addCallback(check)
        return d


class TestSplit(unittest.TestCase):

    def test_get_simple_split(self):
        self.assertEqual(get_simple_split('foo/bar'), ('foo', 'bar'))
        self.assertEqual(get_simple_split('foo-bar'), (None, None))
        self.assertEqual(get_simple_split('/bar'), ('', 'bar'))
        self.assertEqual(get_simple_split('foo/'), ('foo', ''))<|MERGE_RESOLUTION|>--- conflicted
+++ resolved
@@ -20,13 +20,10 @@
 from buildbot.changes.p4poller import get_simple_split
 from buildbot.test.util import changesource
 from buildbot.test.util import gpo
-<<<<<<< HEAD
 from buildbot.util import datetime2epoch
-=======
 from twisted.internet import error
 from twisted.internet import reactor
 from twisted.python import failure
->>>>>>> 416d5774
 from twisted.trial import unittest
 
 first_p4changes = \
