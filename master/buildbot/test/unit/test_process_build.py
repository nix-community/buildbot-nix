--- conflicted
+++ resolved
@@ -515,17 +515,10 @@
         s1.repository = "repoA"
         s1.changes = [FakeChange(10), FakeChange(11)]
         s1.revision = "12345"
-<<<<<<< HEAD
 
         r.sources.extend([s1])
         self.build = Build([r])
 
-=======
-
-        r.sources.extend([s1])
-        self.build = Build([r])
-
->>>>>>> fc3abbf1
     def test_buildReturnSourceStamp_noArgs(self):
         """
         Test that a build returns the one and only sourcestamp
@@ -542,9 +535,6 @@
         source1 = self.build.getSourceStamp(codebase)
         self.assertTrue(source1 is not None)
         self.assertEqual( [source1.repository, source1.revision], ["repoA", "12345"])
-<<<<<<< HEAD
-       
-=======
 
 class TestSetupProperties(unittest.TestCase):
     """
@@ -606,7 +596,6 @@
         project = self.props["Build"]["project"]
         self.assertEqual(project, '')
         
->>>>>>> fc3abbf1
 class TestBuildProperties(unittest.TestCase):
     """
     Test that a Build has the necessary L{IProperties} methods, and that they
