--- conflicted
+++ resolved
@@ -36,14 +36,9 @@
         raise NotImplementedError
 
     class __metaclass__(type):
-<<<<<<< HEAD
-
-        def __new__(mcls, name, bases, attrs):
-            cls = type.__new__(mcls, name, bases, attrs)
-=======
+
         def __new__(mcs, name, bases, attrs):
             cls = type.__new__(mcs, name, bases, attrs)
->>>>>>> 909631ed
             if 'name' in attrs and attrs['name']:
                 assert attrs['name'] not in validatorsByName
                 validatorsByName[attrs['name']] = cls
