# This file is part of Buildbot.  Buildbot is free software: you can
# redistribute it and/or modify it under the terms of the GNU General Public
# License as published by the Free Software Foundation, version 2.
#
# This program is distributed in the hope that it will be useful, but WITHOUT
# ANY WARRANTY; without even the implied warranty of MERCHANTABILITY or FITNESS
# FOR A PARTICULAR PURPOSE.  See the GNU General Public License for more
# details.
#
# You should have received a copy of the GNU General Public License along with
# this program; if not, write to the Free Software Foundation, Inc., 51
# Franklin Street, Fifth Floor, Boston, MA 02110-1301 USA.
#
# Copyright Buildbot Team Members


import os
import signal
import socket
import datetime

from zope.interface import implements
from twisted.python import log, components, failure
from twisted.internet import defer, reactor, task
from twisted.application import service, internet

import buildbot
import buildbot.pbmanager
from buildbot.util import epoch2datetime, datetime2epoch, ascii2unicode
from buildbot.status.master import Status
from buildbot.changes import changes
from buildbot.changes.manager import ChangeManager
from buildbot import interfaces
from buildbot.process.builder import BuilderControl
from buildbot.db import connector as dbconnector, exceptions
from buildbot.mq import connector as mqconnector
from buildbot.data import connector as dataconnector
from buildbot.www import service as wwwservice
from buildbot.schedulers.manager import SchedulerManager
from buildbot.process.botmaster import BotMaster
from buildbot.process import debug
from buildbot.process import metrics
from buildbot.process import cache
from buildbot.process.users.manager import UserManagerManager
from buildbot.status.results import SUCCESS, WARNINGS, FAILURE
from buildbot.util.eventual import eventually
from buildbot import monkeypatches
from buildbot import config

########################################

class LogRotation(object):
    def __init__(self):
        self.rotateLength = 1 * 1000 * 1000 
        self.maxRotatedFiles = 10

class BuildMaster(config.ReconfigurableServiceMixin, service.MultiService):

    # frequency with which to reclaim running builds; this should be set to
    # something fairly long, to avoid undue database load
    RECLAIM_BUILD_INTERVAL = 10*60

    # multiplier on RECLAIM_BUILD_INTERVAL at which a build is considered
    # unclaimed; this should be at least 2 to avoid false positives
    UNCLAIMED_BUILD_FACTOR = 6

    def __init__(self, basedir, configFileName="master.cfg", umask=None):
        service.MultiService.__init__(self)
        self.setName("buildmaster")

        self.umask = umask

        self.basedir = basedir
        if basedir is not None: # None is used in tests
            assert os.path.isdir(self.basedir)
        self.configFileName = configFileName

        # flag so we don't try to do fancy things before the master is ready
        self._master_initialized = False

        # set up child services
        self.create_child_services()

<<<<<<< HEAD
=======
        # loop for polling the db
        self.db_loop = None
        # db configured values
        self.configured_db_url = None
        self.configured_poll_interval = None        

>>>>>>> 16d87bb2
        # configuration / reconfiguration handling
        self.config = config.MasterConfig()
        self.reconfig_active = False
        self.reconfig_requested = False
        self.reconfig_notifier = None

        # this stores parameters used in the tac file, and is accessed by the
        # WebStatus to duplicate those values.
        self.log_rotation = LogRotation()

        # local cache for this master's object ID
        self._object_id = None

        # figure out local hostname
        try:
            self.hostname = os.uname()[1] # only on unix
        except AttributeError:
            self.hostname = socket.getfqdn()

        # public attributes
        self.name = ("%s:%s" % (self.hostname,
                os.path.abspath(self.basedir or '.')))
        self.name = self.name.decode('ascii', 'replace')
        self.masterid = None

    def create_child_services(self):
        # note that these are order-dependent.  If you get the order wrong,
        # you'll know it, as the master will fail to start.

        self.metrics = metrics.MetricLogObserver()
        self.metrics.setServiceParent(self)

        self.caches = cache.CacheManager()
        self.caches.setServiceParent(self)

        self.pbmanager = buildbot.pbmanager.PBManager()
        self.pbmanager.setServiceParent(self)

        self.change_svc = ChangeManager(self)
        self.change_svc.setServiceParent(self)

        self.botmaster = BotMaster(self)
        self.botmaster.setServiceParent(self)

        self.scheduler_manager = SchedulerManager(self)
        self.scheduler_manager.setServiceParent(self)

        self.user_manager = UserManagerManager(self)
        self.user_manager.setServiceParent(self)

        self.db = dbconnector.DBConnector(self, self.basedir)
        self.db.setServiceParent(self)

        self.mq = mqconnector.MQConnector(self)
        self.mq.setServiceParent(self)

        self.data = dataconnector.DataConnector(self)
        self.data.setServiceParent(self)

        self.www = wwwservice.WWWService(self)
        self.www.setServiceParent(self)

        self.debug = debug.DebugServices(self)
        self.debug.setServiceParent(self)

        self.status = Status(self)
        self.status.setServiceParent(self)

        @defer.inlineCallbacks
        def heartbeat():
            if self.masterid is not None:
                yield self.data.updates.masterActive(name=self.name,
                                        masterid=self.masterid)
            yield self.data.updates.expireMasters()
        self.masterHeartbeatService = internet.TimerService(60, heartbeat)

    # setup and reconfig handling

    _already_started = False
    @defer.inlineCallbacks
    def startService(self, _reactor=reactor):
        assert not self._already_started, "can only start the master once"
        self._already_started = True

        log.msg("Starting BuildMaster -- buildbot.version: %s" %
                buildbot.version)
        
        # Set umask
        if self.umask is not None:
            os.umask(self.umask)

        # first, apply all monkeypatches
        monkeypatches.patch_all()

        # we want to wait until the reactor is running, so we can call
        # reactor.stop() for fatal errors
        d = defer.Deferred()
        _reactor.callWhenRunning(d.callback, None)
        yield d

        try:
            # load the configuration file, treating errors as fatal
            try:
                self.config = config.MasterConfig.loadConfig(self.basedir,
                                                        self.configFileName)
                
            except config.ConfigErrors, e:
                log.msg("Configuration Errors:")
                for msg in e.errors:
                    log.msg("  " + msg)
                log.msg("Halting master.")
                _reactor.stop()
                return
            except:
                log.err(failure.Failure(), 'while starting BuildMaster')
                _reactor.stop()
                return

            # set up services that need access to the config before everything
            # else gets told to reconfig
            try:
                yield self.db.setup()
            except exceptions.DatabaseNotReadyError:
                # (message was already logged)
                _reactor.stop()
                return

            self.mq.setup()

            if hasattr(signal, "SIGHUP"):
                def sighup(*args):
                    eventually(self.reconfig)
                signal.signal(signal.SIGHUP, sighup)

            if hasattr(signal, "SIGUSR1"):
                def sigusr1(*args):
                    _reactor.callLater(0, self.botmaster.cleanShutdown)
                signal.signal(signal.SIGUSR1, sigusr1)

            # get the masterid so other services can use it in
            # startup/reconfig.  This goes directly to the DB since the data
            # API isn't initialized yet, and anyway, this method is aware of
            # the DB API since it just called its setup function
            self.masterid = yield self.db.masters.findMasterId(
                                    name=self.name)

            # call the parent method
            yield defer.maybeDeferred(lambda :
                    service.MultiService.startService(self))

            # give all services a chance to load the new configuration, rather
            # than the base configuration
            yield self.reconfigService(self.config)

            # mark the master as active now that mq is running
            yield self.data.updates.masterActive(
                                    name=self.name,
                                    masterid=self.masterid)
        except:
            f = failure.Failure()
            log.err(f, 'while starting BuildMaster')
            _reactor.stop()

        self._master_initialized = True
        log.msg("BuildMaster is running")

    @defer.inlineCallbacks
    def stopService(self):
        if self.running:
            yield service.MultiService.stopService(self)
        if self.masterid is not None:
            yield self.data.updates.masterStopped(
                    name=self.name, masterid=self.masterid)

        log.msg("BuildMsater is stopped")
        self._master_initialized = False

    def reconfig(self):
        # this method wraps doConfig, ensuring it is only ever called once at
        # a time, and alerting the user if the reconfig takes too long
        if self.reconfig_active:
            log.msg("reconfig already active; will reconfig again after")
            self.reconfig_requested = True
            return

        self.reconfig_active = reactor.seconds()
        metrics.MetricCountEvent.log("loaded_config", 1)

        # notify every 10 seconds that the reconfig is still going on, although
        # reconfigs should not take that long!
        self.reconfig_notifier = task.LoopingCall(lambda :
            log.msg("reconfig is ongoing for %d s" %
                    (reactor.seconds() - self.reconfig_active)))
        self.reconfig_notifier.start(10, now=False)

        timer = metrics.Timer("BuildMaster.reconfig")
        timer.start()

        d = self.doReconfig()

        @d.addBoth
        def cleanup(res):
            timer.stop()
            self.reconfig_notifier.stop()
            self.reconfig_notifier = None
            self.reconfig_active = False
            if self.reconfig_requested:
                self.reconfig_requested = False
                self.reconfig()
            return res

        d.addErrback(log.err, 'while reconfiguring')

        return d # for tests


    @defer.inlineCallbacks
    def doReconfig(self):
        log.msg("beginning configuration update")
        changes_made = False
        failed = False
        try:
            new_config = config.MasterConfig.loadConfig(self.basedir,
                                                    self.configFileName)
            changes_made = True
            self.config = new_config
            yield self.reconfigService(new_config)

        except config.ConfigErrors, e:
            for msg in e.errors:
                log.msg(msg)
            failed = True

        except:
            log.err(failure.Failure(), 'during reconfig:')
            failed = True

        if failed:
            if changes_made:
                log.msg("WARNING: reconfig partially applied; master "
                        "may malfunction")
            else:
                log.msg("reconfig aborted without making any changes")
        else:
            log.msg("configuration update complete")


    def reconfigService(self, new_config):
        if self.configured_db_url is None:
            self.configured_db_url = new_config.db['db_url']
        elif (self.configured_db_url != new_config.db['db_url']):
            config.error(
                "Cannot change c['db']['db_url'] after the master has started",
            )

<<<<<<< HEAD
        if self.config.mq['type'] != new_config.mq['type']:
            raise config.ConfigErrors([
                "Cannot change c['mq']['type'] after the master has started",
            ])
=======
        # adjust the db poller
        if (self.configured_poll_interval
                != new_config.db['db_poll_interval']):
            if self.db_loop:
                self.db_loop.stop()
                self.db_loop = None
            self.configured_poll_interval = new_config.db['db_poll_interval']
            if self.configured_poll_interval:
                self.db_loop = task.LoopingCall(self.pollDatabase)
                self.db_loop.start(self.configured_poll_interval, now=False)
>>>>>>> 16d87bb2

        return config.ReconfigurableServiceMixin.reconfigService(self,
                                            new_config)


    ## informational methods

    def allSchedulers(self):
        return list(self.scheduler_manager)

    def getStatus(self):
        """
        @rtype: L{buildbot.status.builder.Status}
        """
        return self.status

    ## triggering methods

    @defer.inlineCallbacks
    def addChange(self, who=None, files=None, comments=None, **kwargs):
        # deprecated in 0.9.0; will be removed in 1.0.0
        log.msg("WARNING: change source is using deprecated "
                "self.master.addChange method; this method will disappear in "
                "Buildbot-1.0.0")
        # handle positional arguments
        kwargs['who'] = who
        kwargs['files'] = files
        kwargs['comments'] = comments

        def handle_deprec(oldname, newname):
            if oldname not in kwargs:
                return
            old = kwargs.pop(oldname)
            if old is not None:
                if kwargs.get(newname) is None:
                    log.msg("WARNING: change source is using deprecated "
                            "addChange parameter '%s'" % oldname)
                    return old
                raise TypeError("Cannot provide '%s' and '%s' to addChange"
                                % (oldname, newname))
            return kwargs.get(newname)

        kwargs['author'] = handle_deprec("who", "author")
        kwargs['when_timestamp'] = handle_deprec("when", "when_timestamp")

        # is_dir and isdir are gone
        for oldname in 'is_dir', 'isdir':
            if oldname in kwargs:
                log.msg("WARNING: change source is providing deprecated "
                        "value %s (ignored)" % (oldname,))
                kwargs.pop(oldname)

        # timestamp must be an epoch timestamp now
        if isinstance(kwargs.get('when_timestamp'), datetime.datetime):
            kwargs['when_timestamp'] = datetime2epoch(kwargs['when_timestamp'])

        # unicodify stuff
        for k in ('comments', 'author', 'revision', 'branch', 'category',
                  'revlink', 'repository', 'codebase', 'project'):
            if k in kwargs:
                kwargs[k] = ascii2unicode(kwargs[k])
        if kwargs.get('files'):
            kwargs['files'] = [ ascii2unicode(f)
                                for f in kwargs['files'] ]
        if kwargs.get('properties'):
            kwargs['properties'] = dict( (ascii2unicode(k), v)
                for k, v in kwargs['properties'].iteritems() )


        # pass the converted call on to the data API
        changeid = yield self.data.updates.addChange(**kwargs)

        # and turn that changeid into a change object, since that's what
        # callers expected (and why this method was deprecated)
        chdict = yield self.db.changes.getChange(changeid)
        change = yield changes.Change.fromChdict(self, chdict)
        defer.returnValue(change)

    @defer.inlineCallbacks
    def addBuildset(self, scheduler, **kwargs):
        log.msg("WARNING: master.addBuildset is deprecated; "
                "use the data API update method")
        bsid, brids = yield self.data.updates.addBuildset(
                scheduler=scheduler, **kwargs)
        defer.returnValue((bsid,brids))

    @defer.inlineCallbacks
    def maybeBuildsetComplete(self, bsid, _reactor=reactor):
        """
        Instructs the master to check whether the buildset is complete,
        and notify appropriately if it is.

        Note that buildset completions are only reported on the master
        on which the last build request completes.
        """
        brdicts = yield self.db.buildrequests.getBuildRequests(
            bsid=bsid, complete=False)

        # if there are incomplete buildrequests, bail out
        if brdicts:
            return

        brdicts = yield self.db.buildrequests.getBuildRequests(bsid=bsid)

        # figure out the overall results of the buildset
        cumulative_results = SUCCESS
        for brdict in brdicts:
            if brdict['results'] not in (SUCCESS, WARNINGS):
                cumulative_results = FAILURE

        # mark it as completed in the database
        complete_at_epoch = _reactor.seconds()
        complete_at = epoch2datetime(complete_at_epoch)
        yield self.db.buildsets.completeBuildset(bsid, cumulative_results,
                complete_at=complete_at)

        # new-style notification
        msg = dict(
            bsid=bsid,
            complete_at=complete_at_epoch,
            results=cumulative_results)
        self.mq.produce(('buildset', str(bsid), 'complete'), msg)


    ## state maintenance (private)

    def getObjectId(self):
        """
        Return the obejct id for this master, for associating state with the
        master.

        @returns: ID, via Deferred
        """
        # try to get the cached value
        if self._object_id is not None:
            return defer.succeed(self._object_id)

        # failing that, get it from the DB; multiple calls to this function
        # at the same time will not hurt

        d = self.db.state.getObjectId(self.name,
                "buildbot.master.BuildMaster")
        def keep(id):
            self._object_id = id
            return id
        d.addCallback(keep)
        return d

    def _getState(self, name, default=None):
        "private wrapper around C{self.db.state.getState}"
        d = self.getObjectId()
        def get(objectid):
            return self.db.state.getState(objectid, name, default)
        d.addCallback(get)
        return d

    def _setState(self, name, value):
        "private wrapper around C{self.db.state.setState}"
        d = self.getObjectId()
        def set(objectid):
            return self.db.state.setState(objectid, name, value)
        d.addCallback(set)
        return d


class Control:
    implements(interfaces.IControl)

    def __init__(self, master):
        self.master = master

    def addChange(self, change):
        self.master.addChange(change)

    def addBuildset(self, **kwargs):
        return self.master.addBuildset(**kwargs)

    def getBuilder(self, name):
        b = self.master.botmaster.builders[name]
        return BuilderControl(b, self)

components.registerAdapter(Control, BuildMaster, interfaces.IControl)<|MERGE_RESOLUTION|>--- conflicted
+++ resolved
@@ -81,15 +81,9 @@
         # set up child services
         self.create_child_services()
 
-<<<<<<< HEAD
-=======
-        # loop for polling the db
-        self.db_loop = None
         # db configured values
         self.configured_db_url = None
-        self.configured_poll_interval = None        
-
->>>>>>> 16d87bb2
+
         # configuration / reconfiguration handling
         self.config = config.MasterConfig()
         self.reconfig_active = False
@@ -345,23 +339,10 @@
                 "Cannot change c['db']['db_url'] after the master has started",
             )
 
-<<<<<<< HEAD
         if self.config.mq['type'] != new_config.mq['type']:
             raise config.ConfigErrors([
                 "Cannot change c['mq']['type'] after the master has started",
             ])
-=======
-        # adjust the db poller
-        if (self.configured_poll_interval
-                != new_config.db['db_poll_interval']):
-            if self.db_loop:
-                self.db_loop.stop()
-                self.db_loop = None
-            self.configured_poll_interval = new_config.db['db_poll_interval']
-            if self.configured_poll_interval:
-                self.db_loop = task.LoopingCall(self.pollDatabase)
-                self.db_loop.start(self.configured_poll_interval, now=False)
->>>>>>> 16d87bb2
 
         return config.ReconfigurableServiceMixin.reconfigService(self,
                                             new_config)
