--- conflicted
+++ resolved
@@ -746,17 +746,14 @@
 
 To protect URL against unauthorized access you should use ``change_hook_auth`` option ::
 
-<<<<<<< HEAD
     c['status'].append(html.WebStatus(...,
-                                      change_hook_auth=('user', 'password')))
-=======
-    c['status'].append(html.WebStatus(..
                                       change_hook_auth=["file:changehook.passwd"]))
 
-And create a file ``changehook.passwd`` ::
+And create a file ``changehook.passwd``
+
+.. code-block:: none
 
     user:password
->>>>>>> 755d0cb9
 
 Then, create a GitHub service hook (see https://help.github.com/articles/post-receive-hooks) with a WebHook URL like ``http://user:password@builds.mycompany.com/bbot/change_hook/github``.
 
