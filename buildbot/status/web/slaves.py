--- conflicted
+++ resolved
@@ -56,14 +56,9 @@
                 if n > max_builds:
                     break
 
-<<<<<<< HEAD
-        template = req.site.buildbot_service.templates.get_template("buildslave.html");
+        template = request.site.buildbot_service.templates.get_template("buildslave.html");
         data = template.render(slave = s.getSlave(self.slavename),
                                slavename = self.slavename,  
-=======
-        template = request.site.buildbot_service.templates.get_template("buildslave.html")
-        data = template.render(slave = self, 
->>>>>>> 4fd4bcc0
                                current = current_builds, 
                                recent = recent_builds, 
                                shutdown_url = request.childLink("shutdown"))
@@ -107,11 +102,7 @@
                     info['last_heard_from_time'] = time.strftime("%Y-%b-%d %H:%M:%S",
                                                                 time.localtime(last))
 
-<<<<<<< HEAD
-        template = req.site.buildbot_service.templates.get_template("buildslaves.html");
-=======
         template = request.site.buildbot_service.templates.get_template("buildslaves.html")
->>>>>>> 4fd4bcc0
         data = template.render(slaves=slaves)
         return data
 
