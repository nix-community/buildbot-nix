
import urllib
from buildbot.status.web.base import HtmlResource, path_to_builder, \
     path_to_build
from buildbot.status.web.logs import LogsResource
from buildbot import util
from time import ctime

# /builders/$builder/builds/$buildnum/steps/$stepname
class StatusResourceBuildStep(HtmlResource):
    title = "Build Step"
    addSlash = True

    def __init__(self, build_status, step_status):
        HtmlResource.__init__(self)
        self.status = build_status
        self.step_status = step_status

    def body(self, req):
        s = self.step_status
        b = s.getBuild()

        logs = []        
        for l in s.getLogs():
            # FIXME: If the step name has a / in it, this is broken
            # either way.  If we quote it but say '/'s are safe,
            # it chops up the step name.  If we quote it and '/'s
            # are not safe, it escapes the / that separates the
            # step name from the log number.
            logs.append({'log': l,
                         'link': req.childLink("logs/%s" % urllib.quote(l.getName())), })

        cxt = {}
        start, end = s.getTimes()
        
        if start:
            cxt['start'] = ctime(start)
            if end:
                cxt['end'] = ctime(end)
                cxt['elapsed'] = util.formatInterval(end - start)
            else:
<<<<<<< HEAD
                cxt['end'] = "Not Finished"
                cxt['elapsed'] = util.formatInterval(util.now() - start)
        
        cxt.update(dict(builder_link = path_to_builder(req, b.getBuilder()),
                        build_link = path_to_build(req, b),
                        b = b,
                        s = s,
                        logs = logs))
        
        template = req.site.buildbot_service.templates.get_template("buildstep.html");        
        data = template.render(**cxt)


        return data + self.footer(req)
=======
                end_text = "Not Finished"
                elapsed = util.formatInterval(util.now() - start)

        data += "<h2>Timing</h2>\n"
        data += "<table>\n"
        data += "<tr><td>Start</td><td>%s</td></tr>\n" % start_text
        data += "<tr><td>End</td><td>%s</td></tr>\n" % end_text
        data += "<tr><td>Elapsed</td><td>%s</td></tr>\n" % elapsed
        data += "</table>\n"

        logs = s.getLogs()
        if logs:
            data += ("<h2>Logs</h2>\n"
                     "<ul>\n")
            for logfile in logs:
                logname = logfile.getName()
                if logfile.hasContents():
                    # FIXME: If the step name has a / in it, this is broken
                    # either way.  If we quote it but say '/'s are safe,
                    # it chops up the step name.  If we quote it and '/'s
                    # are not safe, it escapes the / that separates the
                    # step name from the log number.
                    logurl = req.childLink("logs/%s" % urllib.quote(logname))
                    data += ('<li><a href="%s">%s</a></li>\n' % 
                             (logurl, html.escape(logname)))
                else:
                    data += '<li>%s</li>\n' % html.escape(logname)
            data += "</ul>\n"

        return data
>>>>>>> dcbf829e

    def getChild(self, path, req):
        if path == "logs":
            return LogsResource(self.step_status)
        return HtmlResource.getChild(self, path, req)



# /builders/$builder/builds/$buildnum/steps
class StepsResource(HtmlResource):
    addSlash = True

    def __init__(self, build_status):
        HtmlResource.__init__(self)
        self.build_status = build_status

    def getChild(self, path, req):
        for s in self.build_status.getSteps():
            if s.getName() == path:
                return StatusResourceBuildStep(self.build_status, s)
        return HtmlResource.getChild(self, path, req)<|MERGE_RESOLUTION|>--- conflicted
+++ resolved
@@ -20,17 +20,19 @@
         s = self.step_status
         b = s.getBuild()
 
-        logs = []        
+        cxt = {}
+
+        logs = cxt['logs'] = []        
         for l in s.getLogs():
             # FIXME: If the step name has a / in it, this is broken
             # either way.  If we quote it but say '/'s are safe,
             # it chops up the step name.  If we quote it and '/'s
             # are not safe, it escapes the / that separates the
             # step name from the log number.
-            logs.append({'log': l,
-                         'link': req.childLink("logs/%s" % urllib.quote(l.getName())), })
+            logs.append({'has_contents': l.hasContents(),
+                         'name': l.getName(),
+                         'link': req.childLink("logs/%s" % urllib.quote(l.getName())) })
 
-        cxt = {}
         start, end = s.getTimes()
         
         if start:
@@ -39,53 +41,19 @@
                 cxt['end'] = ctime(end)
                 cxt['elapsed'] = util.formatInterval(end - start)
             else:
-<<<<<<< HEAD
                 cxt['end'] = "Not Finished"
                 cxt['elapsed'] = util.formatInterval(util.now() - start)
         
         cxt.update(dict(builder_link = path_to_builder(req, b.getBuilder()),
                         build_link = path_to_build(req, b),
                         b = b,
-                        s = s,
-                        logs = logs))
+                        s = s))
         
         template = req.site.buildbot_service.templates.get_template("buildstep.html");        
         data = template.render(**cxt)
 
 
         return data + self.footer(req)
-=======
-                end_text = "Not Finished"
-                elapsed = util.formatInterval(util.now() - start)
-
-        data += "<h2>Timing</h2>\n"
-        data += "<table>\n"
-        data += "<tr><td>Start</td><td>%s</td></tr>\n" % start_text
-        data += "<tr><td>End</td><td>%s</td></tr>\n" % end_text
-        data += "<tr><td>Elapsed</td><td>%s</td></tr>\n" % elapsed
-        data += "</table>\n"
-
-        logs = s.getLogs()
-        if logs:
-            data += ("<h2>Logs</h2>\n"
-                     "<ul>\n")
-            for logfile in logs:
-                logname = logfile.getName()
-                if logfile.hasContents():
-                    # FIXME: If the step name has a / in it, this is broken
-                    # either way.  If we quote it but say '/'s are safe,
-                    # it chops up the step name.  If we quote it and '/'s
-                    # are not safe, it escapes the / that separates the
-                    # step name from the log number.
-                    logurl = req.childLink("logs/%s" % urllib.quote(logname))
-                    data += ('<li><a href="%s">%s</a></li>\n' % 
-                             (logurl, html.escape(logname)))
-                else:
-                    data += '<li>%s</li>\n' % html.escape(logname)
-            data += "</ul>\n"
-
-        return data
->>>>>>> dcbf829e
 
     def getChild(self, path, req):
         if path == "logs":
