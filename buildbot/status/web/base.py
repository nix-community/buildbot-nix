
import urlparse, urllib, time, re
from zope.interface import Interface
<<<<<<< HEAD
from twisted.web import html, resource, static
from buildbot.status import builder
from buildbot.status.builder import SUCCESS, WARNINGS, FAILURE, SKIPPED, EXCEPTION
from buildbot import version, util
import sys, os, cgi
=======
from twisted.python import log
from twisted.web import html, resource
from buildbot.status import builder
from buildbot.status.builder import SUCCESS, WARNINGS, FAILURE, SKIPPED, EXCEPTION
from buildbot import version, util
from buildbot.process.properties import Properties
>>>>>>> 10e05142

class ITopBox(Interface):
    """I represent a box in the top row of the waterfall display: the one
    which shows the status of the last build for each builder."""
    def getBox(self, request):
        """Return a Box instance, which can produce a <td> cell.
        """

class ICurrentBox(Interface):
    """I represent the 'current activity' box, just above the builder name."""
    def getBox(self, status):
        """Return a Box instance, which can produce a <td> cell.
        """

class IBox(Interface):
    """I represent a box in the waterfall display."""
    def getBox(self, request):
        """Return a Box instance, which wraps an Event and can produce a <td>
        cell.
        """

class IHTMLLog(Interface):
    pass

css_classes = {SUCCESS: "success",
               WARNINGS: "warnings",
               FAILURE: "failure",
               SKIPPED: "skipped",
               EXCEPTION: "exception",
               None: "",
               }

<<<<<<< HEAD
=======
ROW_TEMPLATE = '''
<div class="row">
  <span class="label">%(label)s</span>
  <span class="field">%(field)s</span>
</div>
'''

def make_row(label, field):
    """Create a name/value row for the HTML.

    `label` is plain text; it will be HTML-encoded.

    `field` is a bit of HTML structure; it will not be encoded in
    any way.
    """
    label = html.escape(label)
    return ROW_TEMPLATE % {"label": label, "field": field}

def make_name_user_passwd_form(useUserPasswd):
    """helper function to create HTML prompt for 'name' when
    C{useUserPasswd} is C{False} or 'username' / 'password' prompt
    when C{True}."""

    if useUserPasswd:
	label = "Your username:"
    else:
        label = "Your name:"
    data = make_row(label, '<input type="text" name="username" />')
    if useUserPasswd:
	data += make_row("Your password:",
			 '<input type="password" name="passwd" />')
    return data

def make_stop_form(stopURL, useUserPasswd, on_all=False, label="Build"):
    if on_all:
        data = """<form method="post" action="%s" class='command stopbuild'>
          <p>To stop all builds, fill out the following fields and
          push the 'Stop' button</p>\n""" % stopURL
    else:
        data = """<form method="post" action="%s" class='command stopbuild'>
          <p>To stop this build, fill out the following fields and
          push the 'Stop' button</p>\n""" % stopURL
    data += make_name_user_passwd_form(useUserPasswd)
    data += make_row("Reason for stopping build:",
                     "<input type='text' name='comments' />")
    data += '<input type="submit" value="Stop %s" /></form>\n' % label
    return data

def make_extra_property_row(N):
    """helper function to create the html for adding extra build
    properties to a forced (or resubmitted) build. "N" is an integer
    inserted into the form names so that more than one property can be
    used in the form.
    """
    prop_html = '''
    <div class="row">Property %(N)i
      <span class="label">Name:</span>
      <span class="field"><input type="text" name="property%(N)iname" /></span>
      <span class="label">Value:</span>
      <span class="field"><input type="text" name="property%(N)ivalue" /></span>
    </div>
    ''' % {"N": N}
    return prop_html

def make_force_build_form(forceURL, useUserPasswd, on_all=False):
    if on_all:
        data = """<form method="post" action="%s" class="command forcebuild">
          <p>To force a build on all Builders, fill out the following fields
          and push the 'Force Build' button</p>""" % forceURL
    else:
        data = """<form method="post" action="%s" class="command forcebuild">
          <p>To force a build, fill out the following fields and
          push the 'Force Build' button</p>""" % forceURL
    return (data
      + make_name_user_passwd_form(useUserPasswd)
      + make_row("Reason for build:",
                 "<input type='text' name='comments' />")
      + make_row("Branch to build:",
                 "<input type='text' name='branch' />")
      + make_row("Revision to build:",
                 "<input type='text' name='revision' />")
      + make_extra_property_row(1)
      + make_extra_property_row(2)
      + make_extra_property_row(3)
      + '<input type="submit" value="Force Build" /></form>\n')

def getAndCheckProperties(req):
    """
Fetch custom build properties from the HTTP request of a "Force build" or
"Resubmit build" HTML form.
Check the names for valid strings, and return None if a problem is found.
Return a new Properties object containing each property found in req.
"""
    properties = Properties()
    for i in (1,2,3):
        pname = req.args.get("property%dname" % i, [""])[0]
        pvalue = req.args.get("property%dvalue" % i, [""])[0]
        if pname and pvalue:
            if not re.match(r'^[\w\.\-\/\~:]*$', pname) \
                    or not re.match(r'^[\w\.\-\/\~:]*$', pvalue):
                log.msg("bad property name='%s', value='%s'" % (pname, pvalue))
                return None
            properties.setProperty(pname, pvalue, "Force Build Form")
    return properties

>>>>>>> 10e05142
def td(text="", parms={}, **props):
    data = ""
    data += "  "
    #if not props.has_key("border"):
    #    props["border"] = 1
    props.update(parms)
    comment = props.get("comment", None)
    if comment:
        data += "<!-- %s -->" % comment
    data += "<td"
    class_ = props.get('class_', None)
    if class_:
        props["class"] = class_
    for prop in ("align", "colspan", "rowspan", "border",
                 "valign", "halign", "class"):
        p = props.get(prop, None)
        if p != None:
            data += " %s=\"%s\"" % (prop, p)
    data += ">"
    if not text:
        text = "&nbsp;"
    if isinstance(text, list):
        data += "<br />".join(text)
    else:
        data += text
    data += "</td>\n"
    return data

def build_get_class(b):
    """
    Return the class to use for a finished build or buildstep,
    based on the result.
    """
    # FIXME: this getResults duplicity might need to be fixed
    result = b.getResults()
    #print "THOMAS: result for b %r: %r" % (b, result)
    if isinstance(b, builder.BuildStatus):
        result = b.getResults()
    elif isinstance(b, builder.BuildStepStatus):
        result = b.getResults()[0]
        # after forcing a build, b.getResults() returns ((None, []), []), ugh
        if isinstance(result, tuple):
            result = result[0]
    else:
        raise TypeError, "%r is not a BuildStatus or BuildStepStatus" % b

    if result == None:
        # FIXME: this happens when a buildstep is running ?
        return "running"
    return builder.Results[result]

def path_to_root(request):
    # /waterfall : ['waterfall'] -> ''
    # /somewhere/lower : ['somewhere', 'lower'] -> '../'
    # /somewhere/indexy/ : ['somewhere', 'indexy', ''] -> '../../'
    # / : [] -> ''
    if request.prepath:
        segs = len(request.prepath) - 1
    else:
        segs = 0
    root = "../" * segs
    return root

def path_to_builder(request, builderstatus):
    return (path_to_root(request) +
            "builders/" +
            urllib.quote(builderstatus.getName(), safe=''))

def path_to_build(request, buildstatus):
    return (path_to_builder(request, buildstatus.getBuilder()) +
            "/builds/%d" % buildstatus.getNumber())

def path_to_step(request, stepstatus):
    return (path_to_build(request, stepstatus.getBuild()) +
            "/steps/%s" % urllib.quote(stepstatus.getName(), safe=''))

def path_to_slave(request, slave):
    return (path_to_root(request) +
            "buildslaves/" +
            urllib.quote(slave.getName(), safe=''))

def path_to_change(request, change):
    return (path_to_root(request) +
            "changes/%s" % change.number)

class Box:
    # a Box wraps an Event. The Box has HTML <td> parameters that Events
    # lack, and it has a base URL to which each File's name is relative.
    # Events don't know about HTML.
    spacer = False
    def __init__(self, text=[], class_=None, urlbase=None,
                 **parms):
        self.text = text
        self.class_ = class_
        self.urlbase = urlbase
        self.show_idle = 0
        if parms.has_key('show_idle'):
            del parms['show_idle']
            self.show_idle = 1

        self.parms = parms
        # parms is a dict of HTML parameters for the <td> element that will
        # represent this Event in the waterfall display.

    def td(self, **props):
        props.update(self.parms)
        text = self.text
        if not text and self.show_idle:
            text = ["[idle]"]
        return td(text, props, class_=self.class_)


class HtmlResource(resource.Resource):
    # this is a cheap sort of template thingy
    contentType = "text/html; charset=UTF-8"
    title = "Buildbot"
    addSlash = False # adapted from Nevow

    def getChild(self, path, request):
        if self.addSlash and path == "" and len(request.postpath) == 0:
            return self
        return resource.Resource.getChild(self, path, request)

    def render(self, request):
        # tell the WebStatus about the HTTPChannel that got opened, so they
        # can close it if we get reconfigured and the WebStatus goes away.
        # They keep a weakref to this, since chances are good that it will be
        # closed by the browser or by us before we get reconfigured. See
        # ticket #102 for details.
        if hasattr(request, "channel"):
            # web.distrib.Request has no .channel
            request.site.buildbot_service.registerChannel(request.channel)

        # Our pages no longer require that their URL end in a slash. Instead,
        # they all use request.childLink() or some equivalent which takes the
        # last path component into account. This clause is left here for
        # historical and educational purposes.
        if False and self.addSlash and request.prepath[-1] != '':
            # this is intended to behave like request.URLPath().child('')
            # but we need a relative URL, since we might be living behind a
            # reverse proxy
            #
            # note that the Location: header (as used in redirects) are
            # required to have absolute URIs, and my attempt to handle
            # reverse-proxies gracefully violates rfc2616. This frequently
            # works, but single-component paths sometimes break. The best
            # strategy is to avoid these redirects whenever possible by using
            # HREFs with trailing slashes, and only use the redirects for
            # manually entered URLs.
            url = request.prePathURL()
            scheme, netloc, path, query, fragment = urlparse.urlsplit(url)
            new_url = request.prepath[-1] + "/"
            if query:
                new_url += "?" + query
            request.redirect(new_url)
            return ''

        ctx = self.getContext(request)

        data = self.content(request, ctx)
        if isinstance(data, unicode):
            data = data.encode("utf-8")
        request.setHeader("content-type", self.contentType)
        if request.method == "HEAD":
            request.setHeader("content-length", len(data))
            return ''
        return data

    def getContext(self, request):
        status = self.getStatus(request)
        return dict(project_url = status.getProjectURL(),
                    project_name = status.getProjectName(),
                    stylesheet = self.path_to_root(request) + 'buildbot.css',
                    path_to_root = self.path_to_root(request),
                    version = version,
                    time = time.strftime("%a %d %b %Y %H:%M:%S",
                                        time.localtime(util.now())),
                    tz = time.tzname[time.localtime()[-1]],
                    metatags = [],
                    title = 'BuildBot',
                    welcomeurl = self.path_to_root(request) + "index.html")
        

    def getStatus(self, request):
        return request.site.buildbot_service.getStatus()

    def getControl(self, request):
        return request.site.buildbot_service.getControl()

    def isUsingUserPasswd(self, request):
        return request.site.buildbot_service.isUsingUserPasswd()

    def authUser(self, request):
        user = request.args.get("username", ["<unknown>"])[0]
        passwd = request.args.get("passwd", ["<no-password>"])[0]
        if user == "<unknown>" or passwd == "<no-password>":
            return False
        return request.site.buildbot_service.authUser(user, passwd)

    def getChangemaster(self, request):
        return request.site.buildbot_service.getChangeSvc()

    def path_to_root(self, request):
        return path_to_root(request)

    def footer(self, req):
        template = req.site.buildbot_service.templates.get_template("footer.html")
        cxt = self.getContext(req)
        return template.render(**cxt)

    def getTitle(self, request):
        return self.title

    def fillTemplate(self, template, request):
        s = request.site.buildbot_service
        values = s.template_values.copy()
        values['root'] = self.path_to_root(request)
        # e.g. to reference the top-level 'buildbot.css' page, use
        # "%(root)sbuildbot.css"
        values['title'] = self.getTitle(request)
        return template % values

    def content(self, request, context=None):
        # This method is obsolete.
        # Override in subclasses.

        s = request.site.buildbot_service
        data = ""
        data += self.fillTemplate(s.header, request)
        data += "<head>\n"
        for he in s.head_elements:
            data += " " + self.fillTemplate(he, request) + "\n"        
        data += self.head(request)
        data += "</head>\n\n"

        data += '<body %s>\n' % " ".join(['%s="%s"' % (k,v)
                                          for (k,v) in s.body_attrs.items()])
        data += self.body(request)
        data += "</body>\n"
        data += self.fillTemplate(s.footer, request)
        return data

    def head(self, request):
        return ""

    def body(self, request):
        return "Dummy\n"

class StaticHTML(HtmlResource):
    def __init__(self, body, title):
        HtmlResource.__init__(self)
        self.bodyHTML = body
        self.title = title
    def body(self, request):
        return self.bodyHTML

class DirectoryLister(static.DirectoryLister):
    """This variant of the static.DirectoryLister uses a template
    for rendering."""

    def render(self, request):

        status = request.site.buildbot_service.getStatus()

        cxt = dict(project_url = status.getProjectURL(),
                   project_name = status.getProjectName(),
                   stylesheet = path_to_root(request) + 'buildbot.css',
                   version = version,
                   time = time.strftime("%a %d %b %Y %H:%M:%S",
                                        time.localtime(util.now())),
                   tz = time.tzname[time.localtime()[-1]],
                   metatags = [],
                   title = 'BuildBot')

        if self.dirs is None:
            directory = os.listdir(self.path)
            directory.sort()
        else:
            directory = self.dirs

        dirs, files = self._getFilesAndDirectories(directory)

        cxt['path'] = cgi.escape(urllib.unquote(request.uri))
        cxt['directories'] = dirs
        cxt['files'] = files
        template = request.site.buildbot_service.templates.get_template("directory.html")
        data = template.render(**cxt)
        if isinstance(data, unicode):
            data = data.encode("utf-8")
        return data
        

class StaticFile(static.File):
    """This class adds support for templated directory
    views."""

    def directoryListing(self):
        return DirectoryLister(self.path,
                               self.listNames(),
                               self.contentTypes,
                               self.contentEncodings,
                               self.defaultType)
        

MINUTE = 60
HOUR = 60*MINUTE
DAY = 24*HOUR
WEEK = 7*DAY
MONTH = 30*DAY

def plural(word, words, num):
    if int(num) == 1:
        return "%d %s" % (num, word)
    else:
        return "%d %s" % (num, words)

def abbreviate_age(age):
    if age <= 90:
        return "%s ago" % plural("second", "seconds", age)
    if age < 90*MINUTE:
        return "about %s ago" % plural("minute", "minutes", age / MINUTE)
    if age < DAY:
        return "about %s ago" % plural("hour", "hours", age / HOUR)
    if age < 2*WEEK:
        return "about %s ago" % plural("day", "days", age / DAY)
    if age < 2*MONTH:
        return "about %s ago" % plural("week", "weeks", age / WEEK)
    return "a long time ago"


class BuildLineMixin:
    LINE_TIME_FORMAT = "%b %d %H:%M"

    def get_line_values(self, req, build, include_builder=True):
        '''
        Collect the data needed for each line display
        '''
        builder_name = build.getBuilder().getName()
        results = build.getResults()
        text = build.getText()
        try:
            rev = build.getProperty("got_revision")
            if rev is None:
                rev = "??"
        except KeyError:
            rev = "??"
        rev = str(rev)
        if len(rev) > 40:
            rev = rev[0:40] + "..."
        root = self.path_to_root(req)
        css_class = css_classes.get(results, "")
        values = {'class': css_class,
                  'builder_name': builder_name,
                  'buildnum': build.getNumber(),
                  'results': css_class,
                  'text': " ".join(build.getText()),
                  'buildurl': path_to_build(req, build),
                  'builderurl': path_to_builder(req, build.getBuilder()),
                  'rev': rev,
                  'time': time.strftime(self.LINE_TIME_FORMAT,
                                        time.localtime(build.getTimes()[0])),
                  'text': text if type(text) == str else " ".join(text), 
                  'include_builder': include_builder
                  }
        return values

def map_branches(branches):
    # when the query args say "trunk", present that to things like
    # IBuilderStatus.generateFinishedBuilds as None, since that's the
    # convention in use. But also include 'trunk', because some VC systems
    # refer to it that way. In the long run we should clean this up better,
    # maybe with Branch objects or something.
    if "trunk" in branches:
        return branches + [None]
    return branches<|MERGE_RESOLUTION|>--- conflicted
+++ resolved
@@ -1,20 +1,13 @@
 
 import urlparse, urllib, time, re
 from zope.interface import Interface
-<<<<<<< HEAD
 from twisted.web import html, resource, static
+from twisted.python import log
 from buildbot.status import builder
 from buildbot.status.builder import SUCCESS, WARNINGS, FAILURE, SKIPPED, EXCEPTION
 from buildbot import version, util
 import sys, os, cgi
-=======
-from twisted.python import log
-from twisted.web import html, resource
-from buildbot.status import builder
-from buildbot.status.builder import SUCCESS, WARNINGS, FAILURE, SKIPPED, EXCEPTION
-from buildbot import version, util
 from buildbot.process.properties import Properties
->>>>>>> 10e05142
 
 class ITopBox(Interface):
     """I represent a box in the top row of the waterfall display: the one
@@ -47,93 +40,6 @@
                None: "",
                }
 
-<<<<<<< HEAD
-=======
-ROW_TEMPLATE = '''
-<div class="row">
-  <span class="label">%(label)s</span>
-  <span class="field">%(field)s</span>
-</div>
-'''
-
-def make_row(label, field):
-    """Create a name/value row for the HTML.
-
-    `label` is plain text; it will be HTML-encoded.
-
-    `field` is a bit of HTML structure; it will not be encoded in
-    any way.
-    """
-    label = html.escape(label)
-    return ROW_TEMPLATE % {"label": label, "field": field}
-
-def make_name_user_passwd_form(useUserPasswd):
-    """helper function to create HTML prompt for 'name' when
-    C{useUserPasswd} is C{False} or 'username' / 'password' prompt
-    when C{True}."""
-
-    if useUserPasswd:
-	label = "Your username:"
-    else:
-        label = "Your name:"
-    data = make_row(label, '<input type="text" name="username" />')
-    if useUserPasswd:
-	data += make_row("Your password:",
-			 '<input type="password" name="passwd" />')
-    return data
-
-def make_stop_form(stopURL, useUserPasswd, on_all=False, label="Build"):
-    if on_all:
-        data = """<form method="post" action="%s" class='command stopbuild'>
-          <p>To stop all builds, fill out the following fields and
-          push the 'Stop' button</p>\n""" % stopURL
-    else:
-        data = """<form method="post" action="%s" class='command stopbuild'>
-          <p>To stop this build, fill out the following fields and
-          push the 'Stop' button</p>\n""" % stopURL
-    data += make_name_user_passwd_form(useUserPasswd)
-    data += make_row("Reason for stopping build:",
-                     "<input type='text' name='comments' />")
-    data += '<input type="submit" value="Stop %s" /></form>\n' % label
-    return data
-
-def make_extra_property_row(N):
-    """helper function to create the html for adding extra build
-    properties to a forced (or resubmitted) build. "N" is an integer
-    inserted into the form names so that more than one property can be
-    used in the form.
-    """
-    prop_html = '''
-    <div class="row">Property %(N)i
-      <span class="label">Name:</span>
-      <span class="field"><input type="text" name="property%(N)iname" /></span>
-      <span class="label">Value:</span>
-      <span class="field"><input type="text" name="property%(N)ivalue" /></span>
-    </div>
-    ''' % {"N": N}
-    return prop_html
-
-def make_force_build_form(forceURL, useUserPasswd, on_all=False):
-    if on_all:
-        data = """<form method="post" action="%s" class="command forcebuild">
-          <p>To force a build on all Builders, fill out the following fields
-          and push the 'Force Build' button</p>""" % forceURL
-    else:
-        data = """<form method="post" action="%s" class="command forcebuild">
-          <p>To force a build, fill out the following fields and
-          push the 'Force Build' button</p>""" % forceURL
-    return (data
-      + make_name_user_passwd_form(useUserPasswd)
-      + make_row("Reason for build:",
-                 "<input type='text' name='comments' />")
-      + make_row("Branch to build:",
-                 "<input type='text' name='branch' />")
-      + make_row("Revision to build:",
-                 "<input type='text' name='revision' />")
-      + make_extra_property_row(1)
-      + make_extra_property_row(2)
-      + make_extra_property_row(3)
-      + '<input type="submit" value="Force Build" /></form>\n')
 
 def getAndCheckProperties(req):
     """
@@ -153,8 +59,6 @@
                 return None
             properties.setProperty(pname, pvalue, "Force Build Form")
     return properties
-
->>>>>>> 10e05142
 def td(text="", parms={}, **props):
     data = ""
     data += "  "
