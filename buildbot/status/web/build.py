
from twisted.web import html
from twisted.web.util import Redirect, DeferredResource
from twisted.internet import defer, reactor

import urllib, time
from twisted.python import log
from buildbot.status.web.base import HtmlResource, make_row, make_stop_form, \
     make_extra_property_row, css_classes, path_to_builder, path_to_slave, \
     make_name_user_passwd_form


from buildbot.status.web.tests import TestsResource
from buildbot.status.web.step import StepsResource
from buildbot import version, util

# /builders/$builder/builds/$buildnum
class StatusResourceBuild(HtmlResource):
    addSlash = True

    def __init__(self, build_status, build_control, builder_control):
        HtmlResource.__init__(self)
        self.build_status = build_status
        self.build_control = build_control
        self.builder_control = builder_control

    def getTitle(self, request):
        return ("Buildbot: %s Build #%d" %
                (html.escape(self.build_status.getBuilder().getName()),
                 self.build_status.getNumber()))

    def body(self, req):
        b = self.build_status
        status = self.getStatus(req)
        projectName = status.getProjectName()
        data = ('<div class="title"><a href="%s">%s</a></div>\n'
                % (self.path_to_root(req), projectName))
        builder_name = b.getBuilder().getName()
        data += ("<h1><a href=\"%s\">Builder %s</a>: Build #%d</h1>\n"
                 % (path_to_builder(req, b.getBuilder()),
                    builder_name, b.getNumber()))

        if not b.isFinished():
            data += "<h2>Build In Progress</h2>"
            when = b.getETA()
            if when is not None:
                when_time = time.strftime("%H:%M:%S",
                                          time.localtime(time.time() + when))
                data += "<div>ETA %ds (%s)</div>\n" % (when, when_time)

            if self.build_control is not None:
                stopURL = urllib.quote(req.childLink("stop"))
                data += make_stop_form(stopURL, self.isUsingUserPasswd(req))

        if b.isFinished():
            # Results map loosely to css_classes
            results = b.getResults()
            data += "<h2>Results:</h2>\n"
            text = " ".join(b.getText())
            data += '<span class="%s">%s</span>\n' % (css_classes[results],
                                                      text)
            if b.getTestResults():
                url = req.childLink("tests")
                data += "<h3><a href=\"%s\">test results</a></h3>\n" % url

        ss = b.getSourceStamp()
        data += "<h2>SourceStamp:</h2>\n"
        data += " <ul>\n"
        if ss.branch:
            data += "  <li>Branch: %s</li>\n" % html.escape(ss.branch)
        if ss.revision:
            data += "  <li>Revision: %s</li>\n" % html.escape(str(ss.revision))
        if ss.patch:
            data += "  <li>Patch: YES</li>\n" # TODO: provide link to .diff
        if ss.changes:
            data += "  <li>Changes: see below</li>\n"
        if (ss.branch is None and ss.revision is None and ss.patch is None
            and not ss.changes):
            data += "  <li>build of most recent revision</li>\n"
        got_revision = None
        try:
            got_revision = b.getProperty("got_revision")
        except KeyError:
            pass
        if got_revision:
            got_revision = str(got_revision)
            if len(got_revision) > 40:
                got_revision = "[revision string too long]"
            data += "  <li>Got Revision: %s</li>\n" % got_revision
        data += " </ul>\n"

        # TODO: turn this into a table, or some other sort of definition-list
        # that doesn't take up quite so much vertical space
        try:
            slaveurl = path_to_slave(req, status.getSlave(b.getSlavename()))
            data += "<h2>Buildslave:</h2>\n <a href=\"%s\">%s</a>\n" % (html.escape(slaveurl), html.escape(b.getSlavename()))
        except KeyError:
            data += "<h2>Buildslave:</h2>\n %s\n" % html.escape(b.getSlavename())
        data += "<h2>Reason:</h2>\n%s\n" % html.escape(b.getReason())

        data += "<h2>Steps and Logfiles:</h2>\n"
        # TODO:
#        urls = self.original.getURLs()
#        ex_url_class = "BuildStep external"
#        for name, target in urls.items():
#            text.append('[<a href="%s" class="%s">%s</a>]' %
#                        (target, ex_url_class, html.escape(name)))
        data += "<ol>\n"
        for s in b.getSteps():
            name = s.getName()
            time_to_run = 0
            (start, end) = s.getTimes()
            if start and end:
              time_to_run = end - start
            if s.isFinished():
                css_class = css_classes[s.getResults()[0]]
            elif s.isStarted():
                css_class = "running"
            else:
                css_class = ""
            data += (' <li><span class="%s"><a href=\"%s\">%s</a> [%s] [%d seconds]</span>\n'
                     % (css_class, 
                        req.childLink("steps/%s" % urllib.quote(name)),
                        name,
                        " ".join(s.getText()),
                        time_to_run))
            data += "  <ol>\n"
            if s.getLogs():
                for logfile in s.getLogs():
                    logname = logfile.getName()
                    logurl = req.childLink("steps/%s/logs/%s" %
                                           (urllib.quote(name),
                                            urllib.quote(logname)))
                    data += ("   <li><a href=\"%s\">%s</a></li>\n" %
                             (logurl, logfile.getName()))
            if s.getURLs():
                for url in s.getURLs().items():
                    logname = url[0]
                    logurl = url[1]
                    data += ('   <li><a href="%s">%s</a></li>\n' %
                             (logurl, html.escape(logname)))
            data += "</ol>\n"
            data += " </li>\n"

        data += "</ol>\n"

        data += "<h2>Build Properties:</h2>\n"
        data += "<table><tr><th valign=\"left\">Name</th><th valign=\"left\">Value</th><th valign=\"left\">Source</th></tr>\n"
        for name, value, source in b.getProperties().asList():
            value = str(value)
            if len(value) > 500:
                value = value[:500] + " .. [property value too long]"
            data += "<tr>"
            data += "<td>%s</td>" % html.escape(name)
            data += "<td>%s</td>" % html.escape(value)
            data += "<td>%s</td>" % html.escape(source)
            data += "</tr>\n"
        data += "</table>"

        data += "<h2>Blamelist:</h2>\n"
        if list(b.getResponsibleUsers()):
            data += " <ol>\n"
            for who in b.getResponsibleUsers():
                data += "  <li>%s</li>\n" % html.escape(who)
            data += " </ol>\n"
        else:
            data += "<div>no responsible users</div>\n"


        (start, end) = b.getTimes()
        data += "<h2>Timing</h2>\n"
        data += "<table>\n"
        data += "<tr><td>Start</td><td>%s</td></tr>\n" % time.ctime(start)
        if end:
            data += "<tr><td>End</td><td>%s</td></tr>\n" % time.ctime(end)
            data += "<tr><td>Elapsed</td><td>%s</td></tr>\n" % util.formatInterval(end - start)
        else:
            now = util.now()
            data += "<tr><td>Elapsed</td><td>%s</td></tr>\n" % util.formatInterval(now - start)
        data += "</table>\n"

        if ss.changes:
            data += "<h2>All Changes</h2>\n"
            data += "<ol>\n"
            for c in ss.changes:
                data += "<li>" + c.asHTML() + "</li>\n"
            data += "</ol>\n"
            #data += html.PRE(b.changesText()) # TODO

        if b.isFinished() and self.builder_control is not None:
            data += "<h3>Resubmit Build:</h3>\n"
            # can we rebuild it exactly?
            exactly = (ss.revision is not None) or b.getChanges()
            if exactly:
                data += ("<p>This tree was built from a specific set of \n"
                         "source files, and can be rebuilt exactly</p>\n")
            else:
                data += ("<p>This tree was built from the most recent "
                         "revision")
                if ss.branch:
                    data += " (along some branch)"
                data += (" and thus it might not be possible to rebuild it \n"
                         "exactly. Any changes that have been committed \n"
                         "after this build was started <b>will</b> be \n"
                         "included in a rebuild.</p>\n")
            rebuildURL = urllib.quote(req.childLink("rebuild"))
            data += ('<form method="post" action="%s" class="command rebuild">\n'
                     % rebuildURL)
            data += make_name_user_passwd_form(self.isUsingUserPasswd(req))
<<<<<<< HEAD
            data += make_extra_property_row(1)
            data += make_extra_property_row(2)
            data += make_extra_property_row(3)
=======
	    data += make_extra_property_row(1)
	    data += make_extra_property_row(2)
	    data += make_extra_property_row(3)
>>>>>>> 32ebee2a
            data += make_row("Reason for re-running build:",
                             "<input type='text' name='comments' />")
            data += '<input type="submit" value="Rebuild" />\n'
            data += '</form>\n'

        # TODO: this stuff should be generated by a template of some sort
        data += '<hr /><div class="footer">\n'

        welcomeurl = self.path_to_root(req) + "index.html"
        data += '[<a href="%s">welcome</a>]\n' % welcomeurl
        data += "<br />\n"

        data += '<a href="http://buildbot.sourceforge.net/">Buildbot</a>'
        data += "-%s " % version
        if projectName:
            data += "working for the "
            if projectURL:
                data += "<a href=\"%s\">%s</a> project." % (projectURL,
                                                            projectName)
            else:
                data += "%s project." % projectName
        data += "<br />\n"
        data += ("Page built: " +
                 time.strftime("%a %d %b %Y %H:%M:%S",
                               time.localtime(util.now()))
                 + "\n")
        data += '</div>\n'

        return data

    def stop(self, req):
        if self.isUsingUserPasswd(req):
            if not self.authUser(req):
                return Redirect("../../../authfailed")
        b = self.build_status
        c = self.build_control
        log.msg("web stopBuild of build %s:%s" % \
                (b.getBuilder().getName(), b.getNumber()))
        name = req.args.get("username", ["<unknown>"])[0]
        comments = req.args.get("comments", ["<no reason specified>"])[0]
        # html-quote both the username and comments, just to be safe
        reason = ("The web-page 'stop build' button was pressed by "
                  "'%s': %s\n" % (html.escape(name), html.escape(comments)))
        if c:
            c.stopBuild(reason)
        # we're at http://localhost:8080/svn-hello/builds/5/stop?[args] and
        # we want to go to: http://localhost:8080/svn-hello
        r = Redirect("../..")
        d = defer.Deferred()
        reactor.callLater(1, d.callback, r)
        return DeferredResource(d)

    def rebuild(self, req):
        if self.isUsingUserPasswd(req):
            if not self.authUser(req):
                return Redirect("../../../authfailed")
        b = self.build_status
        bc = self.builder_control
        builder_name = b.getBuilder().getName()
        log.msg("web rebuild of build %s:%s" % (builder_name, b.getNumber()))
        name = req.args.get("username", ["<unknown>"])[0]
        comments = req.args.get("comments", ["<no reason specified>"])[0]
        reason = ("The web-page 'rebuild' button was pressed by "
                  "'%s': %s\n" % (html.escape(name), html.escape(comments)))
        if not bc or not b.isFinished():
            log.msg("could not rebuild: bc=%s, isFinished=%s"
                    % (bc, b.isFinished()))
            # TODO: indicate an error
        else:
            bc.resubmitBuild(b, reason)
        # we're at
        # http://localhost:8080/builders/NAME/builds/5/rebuild?[args]
        # Where should we send them?
        #
        # Ideally it would be to the per-build page that they just started,
        # but we don't know the build number for it yet (besides, it might
        # have to wait for a current build to finish). The next-most
        # preferred place is somewhere that the user can see tangible
        # evidence of their build starting (or to see the reason that it
        # didn't start). This should be the Builder page.
        r = Redirect("../..") # the Builder's page
        d = defer.Deferred()
        reactor.callLater(1, d.callback, r)
        return DeferredResource(d)

    def getChild(self, path, req):
        if path == "stop":
            return self.stop(req)
        if path == "rebuild":
            return self.rebuild(req)
        if path == "steps":
            return StepsResource(self.build_status)
        if path == "tests":
            return TestsResource(self.build_status)

        return HtmlResource.getChild(self, path, req)

# /builders/$builder/builds
class BuildsResource(HtmlResource):
    addSlash = True

    def __init__(self, builder_status, builder_control):
        HtmlResource.__init__(self)
        self.builder_status = builder_status
        self.builder_control = builder_control

    def getChild(self, path, req):
        try:
            num = int(path)
        except ValueError:
            num = None
        if num is not None:
            build_status = self.builder_status.getBuild(num)
            if build_status:
                if self.builder_control:
                    build_control = self.builder_control.getBuild(num)
                else:
                    build_control = None
                return StatusResourceBuild(build_status, build_control,
                                           self.builder_control)

        return HtmlResource.getChild(self, path, req)
<|MERGE_RESOLUTION|>--- conflicted
+++ resolved
@@ -207,15 +207,9 @@
             data += ('<form method="post" action="%s" class="command rebuild">\n'
                      % rebuildURL)
             data += make_name_user_passwd_form(self.isUsingUserPasswd(req))
-<<<<<<< HEAD
             data += make_extra_property_row(1)
             data += make_extra_property_row(2)
             data += make_extra_property_row(3)
-=======
-	    data += make_extra_property_row(1)
-	    data += make_extra_property_row(2)
-	    data += make_extra_property_row(3)
->>>>>>> 32ebee2a
             data += make_row("Reason for re-running build:",
                              "<input type='text' name='comments' />")
             data += '<input type="submit" value="Rebuild" />\n'
